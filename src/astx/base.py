--- conflicted
+++ resolved
@@ -128,12 +128,8 @@
     SwitchStmtKind = -509
     GotoStmtKind = -511
     WithStmtKind = -512
-<<<<<<< HEAD
-    SetComprehensionKind = -510
-=======
     AsyncRangeLoopStmtKind = -513
     AsyncRangeLoopExprKind = -514
->>>>>>> 4fdaf1fb
 
     # data types
     NullDTKind = -600
