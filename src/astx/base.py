"""AST classes and functions."""

from __future__ import annotations

import json

from abc import abstractmethod
from enum import Enum
from hashlib import sha256
from typing import (
    ClassVar,
    Dict,
    Generic,
    Iterator,
    List,
    Optional,
    Union,
    cast,
)

from astx.tools.typing import typechecked

try:
    from typing_extensions import TypeAlias
except ImportError:
    from typing import TypeAlias  # type: ignore[no-redef,attr-defined]


try:
    from typing_extensions import TypeVar
except ImportError:
    from typing import TypeVar  # type: ignore[assignment]


import yaml

from public import public

ASTType = TypeVar("ASTType", bound="AST", default="AST")


__all__ = [
    "DataTypesStruct",
    "DictDataTypesStruct",
    "ExprType",
    "PrimitivesStruct",
    "ReprStruct",
]


def is_using_jupyter_notebook() -> bool:
    """Check if it is executed in a jupyter notebook."""
    try:
        from IPython import get_ipython  # type: ignore

        if "IPKernelApp" in get_ipython().config:  # type: ignore
            return True
    except Exception:
        pass
    return False


@public
@typechecked
class SourceLocation:
    line: int
    col: int

    def __init__(self, line: int, col: int):
        self.line = line
        self.col = col

    def __str__(self) -> str:
        return "{" + f"line: {self.line}, col: {self.col}" + "}"

    def __repr__(self) -> str:
        return str(self)


NO_SOURCE_LOCATION = SourceLocation(-1, -1)


@public
class ASTKind(Enum):
    """The expression kind class used for downcasting."""

    GenericKind = -100
    ModuleKind = -101

    # variables
    ArgumentKind = -200
    ArgumentsKind = -201
    VariableKind = -202
    VarDeclKind = -203
    VarsDeclKind = -204
    VariableAssignmentKind = -205
    VarsAssignKind = -206

    # operators
    UnaryOpKind = -300
    BinaryOpKind = -301
    WalrusOpKind = -302
    AssignmentExprKind = -303

    # functions
    PrototypeKind = -400
    FunctionKind = -401
    CallKind = -402
    ReturnKind = -403
    LambdaExprKind = -404

    # control flow
    IfStmtKind = -500
    ForCountLoopStmtKind = -501
    ForRangeLoopStmtKind = -502
    WhileStmtKind = -503
    ForRangeLoopExprKind = -504
    ForCountLoopExprKind = -505
    WhileExprKind = -506
    IfExprKind = -507
    CaseStmtKind = -508
    SwitchStmtKind = -509
    YieldExprKind = -510
<<<<<<< HEAD
    WithStmtKind = -512
=======
    GotoStmtKind = -511
>>>>>>> 59300182

    # data types
    NullDTKind = -600
    BooleanDTKind = -601
    Int8DTKind = -602
    UInt8DTKind = -603
    Int16DTKind = -604
    UInt16DTKind = -605
    Int32DTKind = -606
    UInt32DTKind = -607
    Int64DTKind = -608
    UInt64DTKind = -609
    FloatDTKind = -610
    DoubleDTKind = -611
    BinaryDTKind = -612
    StringDTKind = -613
    FixedSizeBinaryDTKind = -614
    Date32DTKind = -615
    Date64DTKind = -616
    TimestampDTKind = -617
    Time32DTKind = -618
    Time64DTKind = -619
    Decimal128DTKind = -620
    Decimal256DTKind = -621
    UTF8CharDTKind = -622
    UTF8StringDTKind = -623
    TimeDTKind = -624
    DateDTKind = -625
    DateTimeDTKind = -626

    # imports(packages)
    ImportStmtKind = -700
    ImportFromStmtKind = -701
    AliasExprKind = -702
    ImportExprKind = -800
    ImportFromExprKind = -801

    TypeCastExprKind = -809

    # classes
    ClassDefStmtKind = -900
    ClassDeclStmtKind = -901
    EnumDeclStmtKind = -902
    StructDeclStmtKind = -903
    StructDefStmtKind = -904

    # subscrpts
    SubscriptExprKind = -1000

    # exceptions
    ThrowStmtKind = -1100
    CatchHandlerStmtKind = -1200
    ExceptionHandlerStmtKind = -1300
    FinallyHandlerStmtKind = -1301


class ASTMeta(type):
    def __str__(cls) -> str:
        """Return an string that represents the object."""
        return cls.__name__


@public
@typechecked
class AST(metaclass=ASTMeta):
    """AST main expression class."""

    loc: SourceLocation
    kind: ASTKind
    comment: str
    parent: Optional[ASTNodes] = None
    ref: str

    def __init__(
        self,
        loc: SourceLocation = NO_SOURCE_LOCATION,
        parent: Optional[ASTNodes] = None,
    ) -> None:
        """Initialize the AST instance."""
        self.kind = ASTKind.GenericKind
        self.loc = loc
        self.ref = ""
        self.comment = ""
        self.parent = parent
        self._update_parent()

    def __hash__(self) -> int:
        value = sha256(f"{self.get_struct()}".encode("utf8")).digest()
        return int.from_bytes(value, "big")

    def __str__(self) -> str:
        """Return an string that represents the object."""
        return f"{self.__class__.__name__}"

    def __repr__(self) -> str:
        """Return an string that represents the object."""
        if not is_using_jupyter_notebook():
            from astx.viz import graph_to_ascii, traverse_ast_ascii

            graph = traverse_ast_ascii(self.get_struct(simplified=True))
            return graph_to_ascii(graph)
        return ""

    def _repr_png_(self) -> None:
        """
        Return PNG representation of the Graphviz object.

        This method is specially recognized by Jupyter Notebook to display
        a Graphviz diagram inline.
        """
        # importing it here in order to avoid cyclic import issue
        from astx.viz import visualize

        visualize(self.get_struct(simplified=False))

    def _update_parent(self) -> None:
        """Update the parent node."""
        if self.parent is not None:
            self.parent.append(self)

    def _get_metadata(self) -> ReprStruct:
        """Return the metadata for the requested AST."""
        metadata = {
            "loc": {"line": self.loc.line, "col": self.loc.col},
            "comment": self.comment,
            "ref": self.ref,
            "kind": self.kind.value,
        }
        return cast(ReprStruct, metadata)

    def _prepare_struct(
        self,
        key: str,
        value: Union[PrimitivesStruct, ReprStruct],
        simplified: bool,
    ) -> ReprStruct:
        struct: ReprStruct = (
            {
                key: {
                    "content": value,
                    "metadata": self._get_metadata(),
                }
            }
            if not simplified
            else {key: value}
        )
        return struct

    @abstractmethod
    def get_struct(self, simplified: bool = False) -> ReprStruct:
        """Return a structure that represents the node object."""

    def to_yaml(self, simplified: bool = False) -> str:
        """Return an yaml string that represents the object."""
        return str(
            yaml.dump(self.get_struct(simplified=simplified), sort_keys=False)
        )

    def to_json(self, simplified: bool = False) -> str:
        """Return an json string that represents the object."""
        return json.dumps(self.get_struct(simplified=simplified), indent=2)


@typechecked
class ASTNodes(Generic[ASTType], AST):
    """AST with a list of nodes, supporting type-specific elements."""

    name: str
    nodes: list[ASTType]
    position: int = 0

    def __init__(
        self,
        name: str = "entry",
        loc: SourceLocation = NO_SOURCE_LOCATION,
        parent: Optional[ASTNodes] = None,
    ) -> None:
        """Initialize the AST instance."""
        super().__init__(loc=loc, parent=parent)
        self.name = name
        self.nodes: list[ASTType] = []
        self.position: int = 0

    def __iter__(self) -> Iterator[ASTType]:
        """Overload `iter` magic function."""
        self.position = 0  # Reset position for fresh iteration
        return self

    def __next__(self) -> ASTType:
        """Overload `next` magic function."""
        if self.position >= len(self.nodes):
            self.position = 0
            raise StopIteration()

        i = self.position
        self.position += 1
        return self.nodes[i]

    def append(self, value: ASTType) -> None:
        """Append a new node to the stack."""
        self.nodes.append(value)

    def __getitem__(self, index: int) -> ASTType:
        """Support subscripting to get nodes by index."""
        return self.nodes[index]

    def __len__(self) -> int:
        """Return the number of nodes, supports len function."""
        return len(self.nodes)

    def get_struct(self, simplified: bool = False) -> ReprStruct:
        """Return a string that represents the object."""
        args_nodes = []

        for node in self.nodes:
            args_nodes.append(node.get_struct(simplified))

        key = str(self)
        value = cast(ReprStruct, args_nodes)
        return self._prepare_struct(key, value, simplified)


@public
@typechecked
class Expr(AST):
    """AST main expression class."""

    nbytes: int = 0


@public
@typechecked
class Identifier(Expr):
    """AST class for identifiers."""

    value: str

    def __init__(
        self,
        value: str,
        loc: SourceLocation = NO_SOURCE_LOCATION,
        parent: Optional[ASTNodes] = None,
    ) -> None:
        """Initialize the Identifier instance."""
        super().__init__(loc=loc, parent=parent)
        self.value = value

    def get_struct(self, simplified: bool = False) -> ReprStruct:
        """Return a structure that represents the Identifier object."""
        key = f"IDENTIFIER[{self.value}]"
        return self._prepare_struct(key, self.value, simplified)


@public
@typechecked
class ExprType(Expr):
    """ExprType expression class."""

    nbytes: int = 0

    def get_struct(self, simplified: bool = False) -> ReprStruct:
        """Return a structure that represents the node object."""
        return {"Type": self.__class__.__name__}


@public
@typechecked
class Undefined(Expr):
    """Undefined expression class."""

    def get_struct(self, simplified: bool = False) -> ReprStruct:
        """Return a simple structure that represents the object."""
        value = "UNDEFINED"
        key = "UNDEFINED"
        return self._prepare_struct(key, value, simplified)


PrimitivesStruct: TypeAlias = Union[
    int,
    str,
    float,
    bool,
    Undefined,
]
DataTypesStruct: TypeAlias = Union[
    PrimitivesStruct, Dict[str, "DataTypesStruct"], List["DataTypesStruct"]
]
DictDataTypesStruct: TypeAlias = Dict[str, DataTypesStruct]
ReprStruct: TypeAlias = Union[
    List[DataTypesStruct],
    DictDataTypesStruct,
    Undefined,
]


@public
@typechecked
class DataType(ExprType):
    """AST main expression class."""

    type_: ExprType
    name: str
    _tmp_id: ClassVar[int] = 0

    def __init__(
        self,
        loc: SourceLocation = NO_SOURCE_LOCATION,
        parent: Optional[ASTNodes] = None,
    ) -> None:
        super().__init__(loc)
        self.name = f"temp_{DataType._tmp_id}"
        DataType._tmp_id += 1
        # set it as a generic data type
        self.type_: ExprType = ExprType()
        self.parent = parent

    def __str__(self) -> str:
        """Return an string that represents the object."""
        return f"{self.__class__.__name__}: {self.name}"

    def get_struct(self, simplified: bool = False) -> ReprStruct:
        """Return a simple structure that represents the object."""
        key = f"DATA-TYPE[{self.__class__.__name__}]"
        value = self.name
        return self._prepare_struct(key, value, simplified)


@public
@typechecked
class OperatorType(DataType):
    """AST main expression class."""


@public
@typechecked
class StatementType(AST):
    """AST main expression class."""<|MERGE_RESOLUTION|>--- conflicted
+++ resolved
@@ -121,11 +121,9 @@
     CaseStmtKind = -508
     SwitchStmtKind = -509
     YieldExprKind = -510
-<<<<<<< HEAD
+    GotoStmtKind = -511
     WithStmtKind = -512
-=======
-    GotoStmtKind = -511
->>>>>>> 59300182
+
 
     # data types
     NullDTKind = -600
