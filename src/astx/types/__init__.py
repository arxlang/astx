--- conflicted
+++ resolved
@@ -90,12 +90,9 @@
     "UTF8String",
     "UnaryOp",
     "UnsignedInteger",
-<<<<<<< HEAD
     "TypeCastExpr",
     "DictType",
     "ListType",
     "SetType",
     "TupleType",
-=======
->>>>>>> 59300182
 ]