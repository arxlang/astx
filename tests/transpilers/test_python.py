--- conflicted
+++ resolved
@@ -373,7 +373,6 @@
     ), f"Expected '{expected_code}', but got '{generated_code}'"
 
 
-<<<<<<< HEAD
 def test_transpiler_typecastexpr() -> None:
     """Test astx.TypeCastExpr."""
     # Expression to cast
@@ -382,21 +381,26 @@
     target_type = astx.Int32()
     # Create the TypeCastExpr
     cast_expr = astx.TypeCastExpr(expr=expr, target_type=target_type)
-=======
+    
+    # Initialize the generator
+    generator = astx2py.ASTxPythonTranspiler()
+    
+    generated_code = generator.visit(cast_expr)
+    expected_code = "cast(int, x)"
+    
+    assert (
+        generated_code == expected_code
+    ), f"Expected '{expected_code}', but got '{generated_code}'"
+
 def test_transpiler_utf8_char() -> None:
     """Test astx.Utf8Char."""
     # Create a Utf8Char node
     utf8_char_node = astx.UTF8Char(value="c")
->>>>>>> 7b8f52dd
-
-    # Initialize the generator
-    generator = astx2py.ASTxPythonTranspiler()
-
-    # Generate Python code
-<<<<<<< HEAD
-    generated_code = generator.visit(cast_expr)
-    expected_code = "cast(int, x)"
-=======
+
+    # Initialize the generator
+    generator = astx2py.ASTxPythonTranspiler()
+
+    # Generate Python code
     generated_code = generator.visit(utf8_char_node)
     expected_code = repr("c")
 
@@ -450,7 +454,6 @@
     # Generate Python code
     generated_code = generator.visit(literal_utf8_string_node)
     expected_code = repr("world")
->>>>>>> 7b8f52dd
 
     assert (
         generated_code == expected_code
