--- conflicted
+++ resolved
@@ -1,11 +1,9 @@
 """Test Python Transpiler."""
 
-<<<<<<< HEAD
 from typing import Dict, List, Set
-=======
+
 import ast
 import sys
->>>>>>> 59300182
 
 import astx
 import pytest
@@ -902,6 +900,83 @@
 
     decorator1 = astx.Variable(name="decorator_one")
 
+    assert (
+        generated_code == expected_code
+    ), f"Expected '{expected_code}', but got '{generated_code}'"
+
+
+def test_literal_list() -> None:
+    """Test astx.LiteralList."""
+    # Create a LiteralList node
+    elements: List[Literal] = [
+        astx.LiteralInt32(1),
+        astx.LiteralInt32(2),
+        astx.LiteralInt32(3),
+    ]
+    literal_list_node = astx.LiteralList(elements=elements)
+
+    # Generate Python code
+    generated_code = transpiler.visit(literal_list_node)
+    expected_code = "[1, 2, 3]"
+
+    assert generated_code == expected_code, "generated_code != expected_code"
+
+
+def test_literal_set() -> None:
+    """Test astx.LiteralSet."""
+    # Create a LiteralSet node
+    elements: Set[Literal] = {
+        astx.LiteralInt32(1),
+        astx.LiteralInt32(2),
+        astx.LiteralInt32(3),
+    }
+    literal_set_node = astx.LiteralSet(elements=elements)
+
+    # Generate Python code
+    generated_code = transpiler.visit(literal_set_node)
+
+    # Since sets are unordered, compare the evaluated sets
+    generated_set = eval(generated_code)
+    expected_set = {1, 2, 3}
+
+    assert generated_set == expected_set, "generated_set != expected_set"
+
+
+def test_literal_tuple() -> None:
+    """Test astx.LiteralTuple."""
+    # Create a LiteralTuple node
+    elements = (
+        astx.LiteralInt32(1),
+        astx.LiteralInt32(2),
+        astx.LiteralInt32(3),
+    )
+    literal_tuple_node = astx.LiteralTuple(elements=elements)
+
+    # Generate Python code
+    generated_code = transpiler.visit(literal_tuple_node)
+    expected_code = "(1, 2, 3)"
+
+    assert generated_code == expected_code, "generated_code != expected_code"
+
+
+def test_literal_map() -> None:
+    """Test astx.LiteralMap."""
+    # Create a LiteralMap node
+    elements: Dict[Literal, Literal] = {
+        astx.LiteralInt32(1): astx.LiteralUTF8String("a"),
+        astx.LiteralInt32(2): astx.LiteralUTF8String("b"),
+    }
+    literal_map_node = astx.LiteralMap(elements=elements)
+
+    # Generate Python code
+    generated_code = transpiler.visit(literal_map_node)
+
+    # Compare the evaluated dictionaries
+    generated_dict = eval(generated_code)
+    expected_dict = {1: "a", 2: "b"}
+
+    assert generated_dict == expected_dict, "generated_dict != expected_dict"
+
     # Create struct declaration
     struct_def = astx.StructDefStmt(
         name="DataPoint",
@@ -1154,85 +1229,6 @@
         "    print('run complete')"
     )
 
-<<<<<<< HEAD
-    assert (
-        generated_code == expected_code
-    ), f"Expected '{expected_code}', but got '{generated_code}'"
-
-
-def test_literal_list() -> None:
-    """Test astx.LiteralList."""
-    # Create a LiteralList node
-    elements: List[Literal] = [
-        astx.LiteralInt32(1),
-        astx.LiteralInt32(2),
-        astx.LiteralInt32(3),
-    ]
-    literal_list_node = astx.LiteralList(elements=elements)
-
-    # Generate Python code
-    generated_code = transpiler.visit(literal_list_node)
-    expected_code = "[1, 2, 3]"
-
-    assert generated_code == expected_code, "generated_code != expected_code"
-
-
-def test_literal_set() -> None:
-    """Test astx.LiteralSet."""
-    # Create a LiteralSet node
-    elements: Set[Literal] = {
-        astx.LiteralInt32(1),
-        astx.LiteralInt32(2),
-        astx.LiteralInt32(3),
-    }
-    literal_set_node = astx.LiteralSet(elements=elements)
-
-    # Generate Python code
-    generated_code = transpiler.visit(literal_set_node)
-
-    # Since sets are unordered, compare the evaluated sets
-    generated_set = eval(generated_code)
-    expected_set = {1, 2, 3}
-
-    assert generated_set == expected_set, "generated_set != expected_set"
-
-
-def test_literal_tuple() -> None:
-    """Test astx.LiteralTuple."""
-    # Create a LiteralTuple node
-    elements = (
-        astx.LiteralInt32(1),
-        astx.LiteralInt32(2),
-        astx.LiteralInt32(3),
-    )
-    literal_tuple_node = astx.LiteralTuple(elements=elements)
-
-    # Generate Python code
-    generated_code = transpiler.visit(literal_tuple_node)
-    expected_code = "(1, 2, 3)"
-
-    assert generated_code == expected_code, "generated_code != expected_code"
-
-
-def test_literal_map() -> None:
-    """Test astx.LiteralMap."""
-    # Create a LiteralMap node
-    elements: Dict[Literal, Literal] = {
-        astx.LiteralInt32(1): astx.LiteralUTF8String("a"),
-        astx.LiteralInt32(2): astx.LiteralUTF8String("b"),
-    }
-    literal_map_node = astx.LiteralMap(elements=elements)
-
-    # Generate Python code
-    generated_code = transpiler.visit(literal_map_node)
-
-    # Compare the evaluated dictionaries
-    generated_dict = eval(generated_code)
-    expected_dict = {1: "a", 2: "b"}
-
-    assert generated_dict == expected_dict, "generated_dict != expected_dict"
-=======
-    assert generated_code == expected_code, (
-        f"Expected '{expected_code}', but got '{generated_code}'"
-    )
->>>>>>> 59300182
+    assert generated_code == expected_code, (
+        f"Expected '{expected_code}', but got '{generated_code}'"
+    )