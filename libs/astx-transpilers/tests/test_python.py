"""Test Python Transpiler."""

import ast
import sys

import pytest

from astx_transpilers import python_string as astx2py

import astx

transpiler = astx2py.ASTxPythonTranspiler()


def translate(node: astx.AST) -> str:
    """Translate from ASTx to Python source."""
    code = str(transpiler.visit(node))
    # check if the code is a valid python code
    ast.parse(code)
    return code


def check_transpilation(code: str) -> None:
    """Check Transpilation with Python ast lib."""
    ast.parse(code)


def test_transpiler_multiple_imports_stmt() -> None:
    """Test astx.ImportStmt multiple imports."""
    alias1 = astx.AliasExpr(name="math")
    alias2 = astx.AliasExpr(name="matplotlib", asname="mtlb")

    # Create an import statement
    import_stmt = astx.ImportStmt(names=[alias1, alias2])

    # Generate Python code
    generated_code = translate(import_stmt)

    expected_code = "import math, matplotlib as mtlb"

    assert generated_code == expected_code, "generated_code != expected_code"


def test_transpiler_import_from_stmt() -> None:
    """Test astx.ImportFromStmt importing from module."""
    alias = astx.AliasExpr(name="pyplot", asname="plt")

    import_from_stmt = astx.ImportFromStmt(
        module="matplotlib", names=[alias], level=0
    )

    # Generate Python code
    generated_code = translate(import_from_stmt)

    expected_code = "from matplotlib import pyplot as plt"

    assert generated_code == expected_code, "generated_code != expected_code"


def test_transpiler_wildcard_import_from_stmt() -> None:
    """Test astx.ImportFromStmt wildcard import from module."""
    alias = astx.AliasExpr(name="*")

    import_from_stmt = astx.ImportFromStmt(module="matplotlib", names=[alias])

    # Generate Python code
    generated_code = translate(import_from_stmt)

    expected_code = "from matplotlib import *"

    assert generated_code == expected_code, "generated_code != expected_code"


def test_transpiler_future_import_from_stmt() -> None:
    """Test astx.ImportFromStmt from future import."""
    alias = astx.AliasExpr(name="division")

    import_from_stmt = astx.ImportFromStmt(module="__future__", names=[alias])

    # Generate Python code
    generated_code = translate(import_from_stmt)

    expected_code = "from __future__ import division"

    assert generated_code == expected_code, "generated_code != expected_code"


def test_transpiler_multiple_imports_expr() -> None:
    """Test astx.ImportExpr multiple imports."""
    alias1 = astx.AliasExpr(name="sqrt", asname="square_root")
    alias2 = astx.AliasExpr(name="pi")

    import_expr = astx.ImportExpr([alias1, alias2])

    # Generate Python code
    generated_code = translate(import_expr)

    expected_code = (
        "module1, module2 = "
        "(__import__('sqrt as square_root') , "
        "__import__('pi') )"
    )

    assert generated_code == expected_code, "generated_code != expected_code"


def test_transpiler_import_from_expr() -> None:
    """Test astx.ImportFromExpr importing from module."""
    alias1 = astx.AliasExpr(name="sqrt", asname="square_root")

    import_from_expr = astx.ImportFromExpr(module="math", names=[alias1])

    # Generate Python code
    generated_code = translate(import_from_expr)

    expected_code = (
        "name = "
        "getattr(__import__('math', "
        "fromlist=['sqrt as square_root']), "
        "'sqrt as square_root')"
    )

    assert generated_code == expected_code, "generated_code != expected_code"


def test_transpiler_wildcard_import_from_expr() -> None:
    """Test astx.ImportFromExpr wildcard import from module."""
    alias1 = astx.AliasExpr(name="*")

    import_from_expr = astx.ImportFromExpr(module="math", names=[alias1])

    # Generate Python code
    generated_code = translate(import_from_expr)

    expected_code = "name = getattr(__import__('math', fromlist=['*']), '*')"

    assert generated_code == expected_code, "generated_code != expected_code"


def test_transpiler_future_import_from_expr() -> None:
    """Test astx.ImportFromExpr from future import."""
    alias1 = astx.AliasExpr(name="division")

    import_from_expr = astx.ImportFromExpr(module="__future__", names=[alias1])

    # Generate Python code
    generated_code = translate(import_from_expr)

    expected_code = (
        "name = "
        "getattr(__import__('__future__', "
        "fromlist=['division']), "
        "'division')"
    )

    assert generated_code == expected_code, "generated_code != expected_code"


def test_transpiler_relative_import_from_expr() -> None:
    """Test astx.ImportFromExpr relative imports."""
    alias1 = astx.AliasExpr(name="division")
    alias2 = astx.AliasExpr(name="matplotlib", asname="mtlb")

    import_from_expr = astx.ImportFromExpr(names=[alias1, alias2], level=1)

    # Generate Python code
    generated_code = translate(import_from_expr)

    expected_code = (
        "name1, name2 = "
        "(getattr("
        "__import__('.', fromlist=['division']), "
        "'division'), "
        "getattr("
        "__import__('.', fromlist=['matplotlib as mtlb']), "
        "'matplotlib as mtlb'))"
    )

    assert generated_code == expected_code, "generated_code != expected_code"


def test_transpiler_lambdaexpr() -> None:
    """Test astx.LambdaExpr."""
    params = astx.Arguments(astx.Argument(name="x", type_=astx.Int32()))
    body = astx.BinaryOp(
        op_code="+", lhs=astx.Variable(name="x"), rhs=astx.LiteralInt32(1)
    )

    lambda_expr = astx.LambdaExpr(params=params, body=body)

    # Generate Python code
    generated_code = translate(lambda_expr)

    expected_code = "lambda x: (x + 1)"

    assert generated_code == expected_code, "generated_code != expected_code"


def test_transpiler_lambdaexpr_noparams() -> None:
    """Test astx.LambdaExpr without params."""
    body = astx.LiteralInt32(1)

    lambda_expr = astx.LambdaExpr(body=body)

    # Generate Python code
    generated_code = translate(lambda_expr)

    expected_code = "lambda : 1"

    assert generated_code == expected_code, "generated_code != expected_code"


def test_transpiler_functiondef() -> None:
    """Test astx.FunctionDef."""
    # Function parameters
    args = astx.Arguments(
        astx.Argument(name="x", type_=astx.Int32()),
        astx.Argument(name="y", type_=astx.Int32()),
    )

    # Function body
    body = astx.Block()
    body.append(
        astx.VariableAssignment(
            name="result",
            value=astx.BinaryOp(
                op_code="+",
                lhs=astx.Variable(name="x"),
                rhs=astx.Variable(name="y"),
                loc=astx.SourceLocation(line=2, col=8),
            ),
            loc=astx.SourceLocation(line=2, col=4),
        )
    )
    body.append(
        astx.FunctionReturn(
            value=astx.Variable(name="result"),
            loc=astx.SourceLocation(line=3, col=4),
        )
    )

    # Function definition
    add_function = astx.FunctionDef(
        prototype=astx.FunctionPrototype(
            name="add",
            args=args,
            return_type=astx.Int32(),
        ),
        body=body,
        loc=astx.SourceLocation(line=1, col=0),
    )

    # Generate Python code
    generated_code = translate(add_function)
    expected_code = "\n".join(
        [
            "def add(x: int, y: int) -> int:",
            "    result = (x + y)",
            "    return result",
        ]
    )

    assert generated_code == expected_code, "generated_code != expected_code"


def test_literal_int32() -> None:
    """Test astx.LiteralInt32."""
    # Create a LiteralInt32 node
    literal_int32_node = astx.LiteralInt32(value=42)

    # Generate Python code
    generated_code = translate(literal_int32_node)
    expected_code = "42"

    assert generated_code == expected_code, "generated_code != expected_code"


def test_literal_float16() -> None:
    """Test astx.LiteralFloat16."""
    # Create a LiteralFloat16 node
    literal_float16_node = astx.LiteralFloat16(value=3.14)

    # Generate Python code
    generated_code = translate(literal_float16_node)
    expected_code = "3.14"

    assert generated_code == expected_code, "generated_code != expected_code"


def test_literal_float32() -> None:
    """Test astx.LiteralFloat32."""
    # Create a LiteralFloat32 node
    literal_float32_node = astx.LiteralFloat32(value=2.718)

    # Generate Python code
    generated_code = translate(literal_float32_node)
    expected_code = "2.718"

    assert generated_code == expected_code, "generated_code != expected_code"


def test_literal_float64() -> None:
    """Test astx.LiteralFloat64."""
    # Create a LiteralFloat64 node
    literal_float64_node = astx.LiteralFloat64(value=1.414)

    # Generate Python code
    generated_code = translate(literal_float64_node)
    expected_code = "1.414"

    assert generated_code == expected_code, "generated_code != expected_code"


def test_literal_complex32() -> None:
    """Test astx.LiteralComplex32."""
    # Create a LiteralComplex32 node
    literal_complex32_node = astx.LiteralComplex32(real=1, imag=2.8)

    # Generate Python code
    generated_code = translate(literal_complex32_node)
    expected_code = "complex(1, 2.8)"

    assert generated_code == expected_code, (
        f"Expected '{expected_code}', but got '{generated_code}'"
    )


def test_literal_complex64() -> None:
    """Test astx.LiteralComplex64."""
    # Create a LiteralComplex64 node
    literal_complex64_node = astx.LiteralComplex64(real=3.5, imag=4)

    # Generate Python code
    generated_code = translate(literal_complex64_node)
    expected_code = "complex(3.5, 4)"

    assert generated_code == expected_code, (
        f"Expected '{expected_code}', but got '{generated_code}'"
    )


def test_transpiler_typecastexpr() -> None:
    """Test astx.TypeCastExpr."""
    # Expression to cast
    expr = astx.Variable(name="x")
    # Target type for casting
    target_type = astx.Int32()
    # Create the TypeCastExpr
    cast_expr = astx.TypeCastExpr(expr=expr, target_type=target_type)

    generated_code = translate(cast_expr)
    expected_code = "cast(int, x)"

    assert generated_code == expected_code, (
        f"Expected '{expected_code}', but got '{generated_code}'"
    )


def test_transpiler_utf8_char() -> None:
    """Test astx.Utf8Char."""
    # Create a Utf8Char node
    utf8_char_node = astx.LiteralUTF8Char(value="c")

    # Generate Python code
    generated_code = translate(utf8_char_node)
    expected_code = repr("c")

    assert generated_code == expected_code, (
        f"Expected '{expected_code}', but got '{generated_code}'"
    )


def test_transpiler_utf8_string() -> None:
    """Test astx.Utf8String."""
    # Create a Utf8String node
    utf8_string_node = astx.LiteralUTF8String(value="hello")

    # Generate Python code
    generated_code = translate(utf8_string_node)
    expected_code = repr("hello")

    assert generated_code == expected_code, (
        f"Expected '{expected_code}', but got '{generated_code}'"
    )


def test_transpiler_literal_utf8_char() -> None:
    """Test astx.LiteralUtf8Char."""
    # Create a LiteralUtf8Char node
    literal_utf8_char_node = astx.LiteralUTF8Char(value="a")

    # Generate Python code
    generated_code = translate(literal_utf8_char_node)
    expected_code = repr("a")

    assert generated_code == expected_code, (
        f"Expected '{expected_code}', but got '{generated_code}'"
    )


def test_transpiler_literal_utf8_string() -> None:
    """Test astx.LiteralUtf8String."""
    # Create a LiteralUtf8String node
    literal_utf8_string_node = astx.LiteralUTF8String(value="world")

    # Generate Python code
    generated_code = translate(literal_utf8_string_node)
    expected_code = repr("world")

    assert generated_code == expected_code, (
        f"Expected '{expected_code}', but got '{generated_code}'"
    )


def test_transpiler_for_range_loop_expr() -> None:
    """Test `For Range Loop` expression`."""
    decl_a = astx.InlineVariableDeclaration(
        "a", type_=astx.Int32(), value=astx.LiteralInt32(-1)
    )
    start = astx.LiteralInt32(0)
    end = astx.LiteralInt32(10)
    step = astx.LiteralInt32(1)
    body = astx.Block()
    body.append(astx.LiteralInt32(2))

    for_expr = astx.ForRangeLoopExpr(
        variable=decl_a, start=start, end=end, step=step, body=body
    )

    generated_code = translate(for_expr)
    expected_code = "result = [2 for a in range(0, 10, 1)]"

    assert generated_code == expected_code, (
        f"Expected '{expected_code}', but got '{generated_code}'"
    )


def test_transpiler_async_for_range_loop_expr() -> None:
    """Test `Async For Range Loop` expression`."""
    decl_a = astx.InlineVariableDeclaration(
        "a", type_=astx.Int32(), value=astx.LiteralInt32(-1)
    )
    start = astx.LiteralInt32(0)
    end = astx.LiteralInt32(10)
    step = astx.LiteralInt32(1)
    body = astx.Block()
    body.append(astx.LiteralInt32(2))

    for_expr = astx.AsyncForRangeLoopExpr(
        variable=decl_a, start=start, end=end, step=step, body=body
    )

    generated_code = translate(for_expr)
    expected_code = "result = [2 async for a in range(0, 10, 1)]"

    assert generated_code == expected_code, (
        f"Expected '{expected_code}', but got '{generated_code}'"
    )


def test_transpiler_binary_op() -> None:
    """Test astx.BinaryOp for addition operation."""
    # Create a BinaryOp node for the expression "x + y"
    lhs = astx.Variable(name="x")
    rhs = astx.Variable(name="y")
    binary_op = astx.BinaryOp(op_code="+", lhs=lhs, rhs=rhs)

    # Generate Python code
    generated_code = translate(binary_op)

    # Expected code for the binary operation
    expected_code = "(x + y)"

    assert generated_code == expected_code, (
        f"Expected '{expected_code}', but got '{generated_code}'"
    )


def test_transpiler_while_stmt() -> None:
    """Test astx.WhileStmt."""
    # Define a condition: x < 5
    x_var = astx.Variable(name="x")
    condition = astx.BinaryOp(
        op_code="<",
        lhs=x_var,
        rhs=astx.LiteralInt32(5),
        loc=astx.SourceLocation(line=1, col=0),
    )

    # Define the loop body: x = x + 1
    update_expr = astx.VariableAssignment(
        name="x",
        value=astx.BinaryOp(
            op_code="+",
            lhs=x_var,
            rhs=astx.LiteralInt32(1),
            loc=astx.SourceLocation(line=2, col=4),
        ),
        loc=astx.SourceLocation(line=2, col=4),
    )

    # Create the body block
    body_block = astx.Block(name="while_body")
    body_block.append(update_expr)

    while_stmt = astx.WhileStmt(
        condition=condition,
        body=body_block,
        loc=astx.SourceLocation(line=1, col=0),
    )

    # Generate Python code
    generated_code = translate(while_stmt)

    # Expected code for the WhileStmt
    expected_code = "while (x < 5):\n    x = (x + 1)"

    assert generated_code == expected_code, (
        f"Expected '{expected_code}', but got '{generated_code}'"
    )


def test_transpiler_ifexpr_with_else() -> None:
    """Test astx.IfExpr with else block."""
    # determine condition
    cond = astx.BinaryOp(
        op_code=">", lhs=astx.LiteralInt32(1), rhs=astx.LiteralInt32(2)
    )

    # define literals
    lit_2 = astx.LiteralInt32(2)
    lit_3 = astx.LiteralInt32(3)

    # Add statements to the then and else blocks
    then_ = astx.Block()
    else_ = astx.Block()
    then_.append(lit_2)
    else_.append(lit_3)

    # define if Expr
    if_expr = astx.IfExpr(condition=cond, then=then_, else_=else_)

    # Generate Python code
    generated_code = translate(if_expr)

    # Expected code for the binary operation
    expected_code = "2 if (1 > 2) else 3"

    assert generated_code == expected_code, (
        f"Expected '{expected_code}', but got '{generated_code}'"
    )


def test_transpiler_while_expr() -> None:
    """Test astx.WhileExpr."""
    # Define a condition: x < 5
    x_var = astx.Variable(name="x")
    condition = astx.BinaryOp(
        op_code="<",
        lhs=x_var,
        rhs=astx.LiteralInt32(5),
        loc=astx.SourceLocation(line=1, col=0),
    )

    # Define the loop body: x = x + 1
    update_expr = astx.WalrusOp(
        lhs=x_var,
        rhs=astx.BinaryOp(
            op_code="+",
            lhs=x_var,
            rhs=astx.LiteralInt32(1),
            loc=astx.SourceLocation(line=2, col=4),
        ),
        loc=astx.SourceLocation(line=2, col=4),
    )

    # Create the body block
    body_block = astx.Block()
    body_block.append(update_expr)

    while_stmt = astx.WhileExpr(
        condition=condition,
        body=body_block,
        loc=astx.SourceLocation(line=1, col=0),
    )

    # Generate Python code
    generated_code = translate(while_stmt)

    # Expected code for the WhileExpr
    expected_code = "[(x := (x + 1)) for _ in iter(lambda: (x < 5), False)]"

    assert generated_code == expected_code, (
        f"Expected '{expected_code}', but got '{generated_code}'"
    )


def test_transpiler_ifexpr_without_else() -> None:
    """Test astx.IfExpr without else block."""
    # determine condition
    cond = astx.BinaryOp(
        op_code=">", lhs=astx.LiteralInt32(1), rhs=astx.LiteralInt32(2)
    )

    # define literals
    lit_2 = astx.LiteralInt32(2)

    # Add statement to the then block
    then_ = astx.Block()
    then_.append(lit_2)

    # define if Expr
    if_expr = astx.IfExpr(condition=cond, then=then_)

    # Generate Python code
    generated_code = translate(if_expr)

    # Expected code for the binary operation
    expected_code = "2 if (1 > 2) else None"

    assert generated_code == expected_code, (
        f"Expected '{expected_code}', but got '{generated_code}'"
    )


def test_transpiler_ifstmt_with_else() -> None:
    """Test astx.IfStmt with else block."""
    # determine condition
    cond = astx.BinaryOp(
        op_code=">", lhs=astx.LiteralInt32(1), rhs=astx.LiteralInt32(2)
    )

    # create then and else blocks
    then_block = astx.Block()
    else_block = astx.Block()

    # define literals
    lit_2 = astx.LiteralInt32(2)
    lit_3 = astx.LiteralInt32(3)

    # define operations
    op1 = lit_2 + lit_3
    op2 = lit_2 - lit_3

    # Add statements to the then and else blocks
    then_block.append(op1)
    else_block.append(op2)

    # define if Stmt
    if_stmt = astx.IfStmt(condition=cond, then=then_block, else_=else_block)

    # Generate Python code
    generated_code = translate(if_stmt)

    # Expected code for the binary operation
    expected_code = "if (1 > 2):\n    (2 + 3)\nelse:\n    (2 - 3)"

    assert generated_code == expected_code, (
        f"Expected '{expected_code}', but got '{generated_code}'"
    )


def test_transpiler_ifstmt_without_else() -> None:
    """Test astx.IfStmt without else block."""
    # determine condition
    cond = astx.BinaryOp(
        op_code=">", lhs=astx.LiteralInt32(1), rhs=astx.LiteralInt32(2)
    )

    # create then block
    then_block = astx.Block()

    # define literals
    lit_2 = astx.LiteralInt32(2)
    lit_3 = astx.LiteralInt32(3)

    # define operation
    op1 = lit_2 + lit_3

    # Add statement to the then block
    then_block.append(op1)

    # define if Stmt
    if_stmt = astx.IfStmt(condition=cond, then=then_block)

    # Generate Python code
    generated_code = translate(if_stmt)

    # Expected code for the binary operation
    expected_code = "if (1 > 2):\n    (2 + 3)"

    assert generated_code == expected_code, (
        f"Expected '{expected_code}', but got '{generated_code}'"
    )


def test_transpiler_date_type() -> None:
    """Test Type[astx.Date]."""
    # Generate Python code for the type
    generated_code = translate(astx.Date())
    expected_code = "date"

    assert generated_code == expected_code, (
        f"Expected '{expected_code}', but got '{generated_code}'"
    )


def test_transpiler_time_type() -> None:
    """Test Type[astx.Time]."""
    # Generate Python code for the type
    generated_code = translate(astx.Time())
    expected_code = "time"

    assert generated_code == expected_code, (
        f"Expected '{expected_code}', but got '{generated_code}'"
    )


def test_transpiler_timestamp_type() -> None:
    """Test Type[astx.Timestamp]."""
    # Generate Python code for the type
    generated_code = translate(astx.Timestamp())
    expected_code = "timestamp"

    assert generated_code == expected_code, (
        f"Expected '{expected_code}', but got '{generated_code}'"
    )


def test_transpiler_datetime_type() -> None:
    """Test Type[astx.DateTime]."""
    # Generate Python code for the type
    generated_code = translate(astx.DateTime())
    expected_code = "datetime"

    assert generated_code == expected_code, (
        f"Expected '{expected_code}', but got '{generated_code}'"
    )


def test_transpiler_literal_date() -> None:
    """Test astx.LiteralDate."""
    # Create a LiteralDate node
    literal_date_node = astx.LiteralDate(value="2024-11-24")

    # Generate Python code
    generated_code = translate(literal_date_node)
    expected_code = "datetime.strptime('2024-11-24', '%Y-%m-%d').date()"

    assert generated_code == expected_code, (
        f"Expected '{expected_code}', but got '{generated_code}'"
    )


def test_transpiler_literal_time() -> None:
    """Test astx.LiteralTime."""
    # Create a LiteralTime node
    literal_time_node = astx.LiteralTime(value="14:30:00")

    # Generate Python code
    generated_code = translate(literal_time_node)
    expected_code = "datetime.strptime('14:30:00', '%H:%M:%S').time()"

    assert generated_code == expected_code, (
        f"Expected '{expected_code}', but got '{generated_code}'"
    )


def test_transpiler_literal_timestamp() -> None:
    """Test astx.LiteralTimestamp."""
    # Create a LiteralTimestamp node
    literal_timestamp_node = astx.LiteralTimestamp(value="2024-11-24 14:30:00")

    # Generate Python code
    generated_code = translate(literal_timestamp_node)
    expected_code = (
        "datetime.strptime('2024-11-24 14:30:00', '%Y-%m-%d %H:%M:%S')"
    )

    assert generated_code == expected_code, (
        f"Expected '{expected_code}', but got '{generated_code}'"
    )


def test_transpiler_literal_datetime() -> None:
    """Test astx.LiteralDateTime."""
    # Create a LiteralDateTime node
    literal_datetime_node = astx.LiteralDateTime(value="2024-11-24T14:30:00")

    # Generate Python code
    generated_code = translate(literal_datetime_node)
    expected_code = (
        "datetime.strptime('2024-11-24T14:30:00', '%Y-%m-%dT%H:%M:%S')"
    )

    assert generated_code == expected_code, (
        f"Expected '{expected_code}', but got '{generated_code}'"
    )


def test_transpiler_classdefstmt() -> None:
    """Test astx.ClassDefStmt."""
    # Create a class body
    class_body = astx.Block(name="MyClass_body")
    var1 = astx.Variable(name="var1")
    class_body.append(var1)

    # Create a class definition
    class_def = astx.ClassDefStmt(
        name="MyClass",
        body=class_body,
    )

    # Generate Python code
    generated_code = translate(class_def)
    expected_code = "class MyClass:\n    var1"

    assert generated_code == expected_code, (
        f"Expected '{expected_code}', but got '{generated_code}'"
    )


def test_transpiler_enumdeclstmt() -> None:
    """Test astx.ClassDeclStmt."""
    # Enum attributes
    var_r = astx.VariableDeclaration(
        name="RED",
        type_=astx.DataType(),
        value=astx.LiteralInt32(1),
    )

    var_g = astx.VariableDeclaration(
        name="GREEN",
        type_=astx.DataType(),
        value=astx.LiteralInt32(2),
    )

    enum_decl = astx.EnumDeclStmt(
        name="Color",
        attributes=[var_r, var_g],
    )

    # Generate Python code
    generated_code = translate(enum_decl)
    expected_code = (
        "class Color(Enum):\n    RED: Int32 = 1\n    GREEN: Int32 = 2"
    )

    assert generated_code == expected_code, (
        f"Expected '{expected_code}', but got '{generated_code}'"
    )


def test_transpiler_variabledeclaration() -> None:
    """Test astx.VariableDeclaration."""
    var_r = astx.VariableDeclaration(
        name="RED",
        type_=astx.DataType(),
        value=astx.LiteralInt32(1),
    )

    # Generate Python code
    generated_code = translate(var_r)
    expected_code = "RED: Int32 = 1"

    assert generated_code == expected_code, (
        f"Expected '{expected_code}', but got '{generated_code}'"
    )


def test_transpiler_structdeclstmt() -> None:
    """Test astx.StructDeclStmt."""
    # Define struct attributes
    attr1 = astx.VariableDeclaration(
        name="id",
        type_=astx.DataType(),
        value=astx.LiteralInt32(3),
    )

    attr2 = astx.VariableDeclaration(
        name="value",
        type_=astx.DataType(),
        value=astx.LiteralInt32(1),
    )

    decorator1 = astx.Variable(name="decorator_one")

    # Create struct declaration
    struct_decl = astx.StructDeclStmt(
        name="DataPoint",
        attributes=[attr1, attr2],
        decorators=[decorator1],
    )

    # Generate Python code
    generated_code = translate(struct_decl)
    expected_code = (
        "@dataclass \nclass DataPoint:\n    id: Int32 = 3\n    "
        "value: Int32 = 1"
    )

    assert generated_code == expected_code, (
        f"Expected '{expected_code}', but got '{generated_code}'"
    )


def test_transpiler_structdefstmt() -> None:
    """Test astx.StructDefStmt."""
    # Define struct attributes
    attr1 = astx.VariableDeclaration(
        name="id",
        type_=astx.DataType(),
        value=astx.LiteralInt32(3),
    )

    attr2 = astx.VariableDeclaration(
        name="value",
        type_=astx.DataType(),
        value=astx.LiteralInt32(1),
    )

    decorator1 = astx.Variable(name="decorator_one")

    # Create struct declaration
    struct_def = astx.StructDefStmt(
        name="DataPoint",
        attributes=[attr1, attr2],
        decorators=[decorator1],
    )

    # Generate Python code
    generated_code = translate(struct_def)
    expected_code = (
        "@dataclass \nclass DataPoint:\n    id: Int32 = 3\n    "
        "value: Int32 = 1"
    )

    assert generated_code == expected_code, (
        f"Expected '{expected_code}', but got '{generated_code}'"
    )


def test_transpiler_subscriptexpr_upper_lower() -> None:
    """Test astx.SubscriptExpr (slice)."""
    # Variable
    a_var = astx.Variable(name="a")

    # SubscriptExpr
    subscr_expr = astx.SubscriptExpr(
        value=a_var,
        lower=astx.LiteralInt32(0),
        upper=astx.LiteralInt32(10),
        step=astx.LiteralInt32(2),
    )

    # Generate Python code
    generated_code = translate(subscr_expr)
    expected_code = "a[0:10:2]"

    assert generated_code == expected_code, (
        f"Expected '{expected_code}', but got '{generated_code}'"
    )


def test_transpiler_subscriptexpr_index() -> None:
    """Test astx.SubscriptExpr (index)."""
    # Variable
    a_var = astx.Variable(name="a")

    # SubscriptExpr
    subscr_expr = astx.SubscriptExpr(
        value=a_var,
        index=astx.LiteralInt32(0),
    )

    # Generate Python code
    generated_code = translate(subscr_expr)
    expected_code = "a[0]"

    assert generated_code == expected_code, (
        f"Expected '{expected_code}', but got '{generated_code}'"
    )


def fn_print(
    arg: astx.LiteralString,
) -> astx.FunctionCall:
    """Return a FunctionCall to print a string."""
    proto = astx.FunctionPrototype(
        name="print",
        args=astx.Arguments(astx.Argument("_", type_=astx.String())),
        return_type=astx.String(),
    )
    fn = astx.FunctionDef(prototype=proto, body=astx.Block())
    return astx.FunctionCall(
        fn=fn,
        args=[arg],
    )


@pytest.mark.skipif(sys.version_info < (3, 10), reason="requires python>=3.10")
def test_transpiler_switchstmt() -> None:
    """Test astx.SwitchStmt (2 cases + default)."""
    # The expression to match
    value_expr = astx.Variable(name="x")

    # Patterns and corresponding expressions
    condition1 = astx.LiteralInt32(value=1)
    body1 = astx.Block()
    body1.append(fn_print(astx.LiteralString(value="one")))

    condition2 = astx.LiteralInt32(value=2)
    body2 = astx.Block()
    body2.append(fn_print(astx.LiteralString(value="two")))

    body_default = astx.Block()
    body_default.append(fn_print(astx.LiteralString(value="other")))

    # create branches
    case1 = astx.CaseStmt(condition=condition1, body=body1)
    case2 = astx.CaseStmt(condition=condition2, body=body2)
    case_default = astx.CaseStmt(default=True, body=body_default)

    # Create the SwitchStmt
    switch_stmt = astx.SwitchStmt(
        value=value_expr,
        cases=[case1, case2, case_default],
    )

    # Generate Python code
    generated_code = translate(switch_stmt)
    expected_code = (
        "match x:\n"
        "    case 1:\n"
        "        print('one')\n"
        "    case 2:\n"
        "        print('two')\n"
        "    case _:\n"
        "        print('other')"
    )

    assert generated_code == expected_code, (
        f"Expected '{expected_code}', but got '{generated_code}'"
    )


def test_transpiler_yieldexpr_whilestmt() -> None:
    """Test astx.YieldExpr (using WhileStmt)."""
    # Create the `while True` loop
    while_cond = astx.LiteralBoolean(True)
    while_body = astx.Block()

    # Create the `yield` expression
    yield_expr = astx.YieldExpr(value=astx.LiteralInt32(1))

    # Assign the result of `yield` back to `value`
    assign_value = astx.VariableAssignment(name="value", value=yield_expr)

    # Add the assignment to the loop body
    while_body.append(assign_value)

    # Define the `while` loop and add it to the function body
    while_stmt = astx.WhileStmt(condition=while_cond, body=while_body)

    # Generate Python code
    generated_code = translate(while_stmt)
    expected_code = "while True:\n    value = yield 1"

    assert generated_code == expected_code, (
        f"Expected '{expected_code}', but got '{generated_code}'"
    )


def test_transpiler_yieldstmt_whilestmt() -> None:
    """Test astx.YieldStmt (using WhileStmt)."""
    # Create the `while True` loop
    while_cond = astx.LiteralBoolean(True)
    while_body = astx.Block()

    yield_stmt = astx.YieldExpr(value=astx.LiteralInt32(1))

    assign_value = astx.VariableAssignment(name="value", value=yield_stmt)

    while_body.append(assign_value)

    while_stmt = astx.WhileStmt(condition=while_cond, body=while_body)

    # Generate Python code
    generated_code = translate(while_stmt)
    expected_code = "while True:\n    value = yield 1"

    assert generated_code == expected_code, (
        f"Expected '{expected_code}', but got '{generated_code}'"
    )


def test_transpiler_yieldfromexpr_whilestmt() -> None:
    """Test astx.YieldFromExpr (using WhileStmt)."""
    # Create the `while True` loop
    while_cond = astx.LiteralBoolean(True)
    while_body = astx.Block()

    # Create the `yieldfrom` expression
    yieldfrom_expr = astx.YieldFromExpr(value=astx.Variable("x"))

    # Assign the result of `yieldfrom` back to `value`
    assign_value = astx.VariableAssignment(name="value", value=yieldfrom_expr)

    # Add the assignment to the loop body
    while_body.append(assign_value)

    # Define the `while` loop and add it to the function body
    while_stmt = astx.WhileStmt(condition=while_cond, body=while_body)

    # Generate Python code
    generated_code = translate(while_stmt)
    expected_code = "while True:\n    value = yield from x"

    assert generated_code == expected_code, (
        f"Expected '{expected_code}', but got '{generated_code}'"
    )


def test_transpiler_assignmentexpr() -> None:
    """Test astx.AssignmentExpr."""
    var_a = astx.Variable(name="a")
    var_b = astx.Variable(name="b")

    # create assignment expression
    assign_expr = astx.AssignmentExpr(
        targets=[var_a, var_b], value=astx.LiteralInt32(1)
    )

    # Generate Python code
    generated_code = translate(assign_expr)
    expected_code = "a = b = 1"

    assert generated_code == expected_code, (
        f"Expected '{expected_code}', but got '{generated_code}'"
    )


def test_transpiler_delete_stmt() -> None:
    """Test astx.DeleteStmt transpilation."""
    # Create identifiers to be deleted
    var1 = astx.Identifier(value="x")
    var2 = astx.Identifier(value="y")

    # Create a DeleteStmt with multiple targets
    delete_stmt = astx.DeleteStmt(value=[var1, var2])

    # Generate Python code
    generated_code = translate(delete_stmt)
    expected_code = "del x, y"

    assert generated_code == expected_code, (
        f"Expected '{expected_code}', but got '{generated_code}'"
    )

    # Test single target deletion
    single_delete = astx.DeleteStmt(value=[var1])
    generated_code = translate(single_delete)
    expected_code = "del x"

    assert generated_code == expected_code, (
        f"Expected '{expected_code}', but got '{generated_code}'"
    )


def test_transpiler_throwstmt() -> None:
    """Test astx.ThrowStmt."""
    # create throw statement
    throw_stmt = astx.ThrowStmt()

    # Generate Python code
    generated_code = translate(throw_stmt)
    expected_code = "raise"

    assert generated_code == expected_code, (
        f"Expected '{expected_code}', but got '{generated_code}'"
    )


def test_transpiler_exception_handler_stmt() -> None:
    """Test astx.ExceptionHandlerStmt."""
    # Create the "try" block
    try_body = astx.Block()
    try_body.append(fn_print(astx.LiteralString(value="passed")))

    # Create the "except" block
    exception_types = [astx.Identifier("A")]
    except_body1 = astx.Block()
    except_body1.append(fn_print(astx.LiteralString(value="failed")))

    handler1 = astx.CatchHandlerStmt(
        name=astx.Identifier("e"), types=exception_types, body=except_body1
    )

    try_except_stmt = astx.ExceptionHandlerStmt(
        body=try_body, handlers=[handler1]
    )

    # Generate Python code
    generated_code = translate(try_except_stmt)
    expected_code = (
        "try:\n    print('passed')\nexcept (A) as e:\n    print('failed')"
    )

    assert generated_code == expected_code, (
        f"Expected '{expected_code}', but got '{generated_code}'"
    )


def test_transpiler_exception_handler_stmt_with_finally() -> None:
    """Test astx.ExceptionHandlerStmt with FinallyHandler."""
    # Create the "try" block
    try_body = astx.Block()
    try_body.append(fn_print(astx.LiteralString(value="passed")))

    # Create the "except" block
    exception_types = [astx.Identifier("A"), astx.Identifier("B")]
    except_body = astx.Block()
    except_body.append(fn_print(astx.LiteralString(value="failed")))

    handler1 = astx.CatchHandlerStmt(
        name=astx.Identifier("e"), types=exception_types, body=except_body
    )

    # Create the "finally" block
    finally_body = astx.Block()
    finally_body.append(fn_print(astx.LiteralString(value="run complete")))

    finally_handler = astx.FinallyHandlerStmt(body=finally_body)

    # Construct the full "try-except" statement
    try_except_stmt = astx.ExceptionHandlerStmt(
        body=try_body,
        handlers=[handler1],
        finally_handler=finally_handler,
    )

    # Generate Python code
    generated_code = translate(try_except_stmt)
    expected_code = (
        "try:\n"
        "    print('passed')\n"
        "except (A ,B) as e:\n"
        "    print('failed')\n"
        "finally:\n"
        "    print('run complete')"
    )

    assert generated_code == expected_code, (
        f"Expected '{expected_code}', but got '{generated_code}'"
    )


def test_transpiler_and_op() -> None:
    """Test transpiler for AndOp."""
    lhs = astx.Variable(name="x")
    rhs = astx.Variable(name="y")
    op = astx.AndOp(lhs=lhs, rhs=rhs)

    generated_code = translate(op)

    expected_code = "x and y"

    assert generated_code == expected_code, (
        f"Expected '{expected_code}', but got '{generated_code}'"
    )


def test_transpiler_or_op() -> None:
    """Test transpiler for OrOp."""
    lhs = astx.Variable(name="x")
    rhs = astx.Variable(name="y")
    op = astx.OrOp(lhs=lhs, rhs=rhs)

    generated_code = translate(op)

    expected_code = "x or y"
    assert generated_code == expected_code, (
        f"Expected '{expected_code}', but got '{generated_code}'"
    )


def test_transpiler_xor_op() -> None:
    """Test transpiler for XorOp."""
    lhs = astx.Variable(name="x")
    rhs = astx.Variable(name="y")
    op = astx.XorOp(lhs=lhs, rhs=rhs)

    generated_code = translate(op)

    expected_code = "x ^ y"
    assert generated_code == expected_code, (
        f"Expected '{expected_code}', but got '{generated_code}'"
    )


def test_transpiler_nand_op() -> None:
    """Test transpiler for NandOp."""
    lhs = astx.Variable(name="x")
    rhs = astx.Variable(name="y")
    op = astx.NandOp(lhs=lhs, rhs=rhs)

    generated_code = translate(op)

    expected_code = "not (x and y)"
    assert generated_code == expected_code, (
        f"Expected '{expected_code}', but got '{generated_code}'"
    )


def test_transpiler_nor_op() -> None:
    """Test transpiler for NorOp."""
    lhs = astx.Variable(name="x")
    rhs = astx.Variable(name="y")
    op = astx.NorOp(lhs=lhs, rhs=rhs)

    generated_code = translate(op)

    expected_code = "not (x or y)"
    assert generated_code == expected_code, (
        f"Expected '{expected_code}', but got '{generated_code}'"
    )


def test_transpiler_xnor_op() -> None:
    """Test transpiler for XnorOp."""
    lhs = astx.Variable(name="x")
    rhs = astx.Variable(name="y")
    op = astx.XnorOp(lhs=lhs, rhs=rhs)

    generated_code = translate(op)

    expected_code = "not (x ^ y)"
    assert generated_code == expected_code, (
        f"Expected '{expected_code}', but got '{generated_code}'"
    )


def test_group_expr() -> None:
    """Test struct representation."""
    grp = astx.ParenthesizedExpr(
        astx.AndOp(astx.LiteralBoolean(True), astx.LiteralBoolean(False))
    )
    generated_code = translate(grp)
    expected_code = "(True and False)"

    assert generated_code == expected_code, (
        f"Expected '{expected_code}', but got '{generated_code}'"
    )


def test_transpiler_functionasyncdef() -> None:
    """Test astx.FunctionAsyncDef."""
    arg_a = astx.Argument(
        "a", type_=astx.Int32(), default=astx.LiteralInt32(1)
    )
    proto = astx.FunctionPrototype(
        name="aget",
        args=astx.Arguments(arg_a),
        return_type=astx.Int32(),
    )
    var_a = astx.Variable("a")

    return_stmt = astx.FunctionReturn(value=var_a)

    fn_block = astx.Block()
    fn_block.append(return_stmt)

    fn_a = astx.FunctionAsyncDef(prototype=proto, body=fn_block)

    # Generate Python code
    generated_code = translate(fn_a)
    expected_code = "async def aget(a: int) -> int:\n    return a"

    assert generated_code == expected_code, (
        f"Expected '{expected_code}', but got '{generated_code}'"
    )


def test_transpiler_await_expr_() -> None:
    """Test astx.AwaitExpr."""
    var_a = astx.Variable("a")
    await_expr = astx.AwaitExpr(value=var_a)

    # Generate Python code
    generated_code = translate(await_expr)
    expected_code = "await a"

    assert generated_code == expected_code, (
        f"Expected '{expected_code}', but got '{generated_code}'"
    )


def test_transpiler_literal_list() -> None:
    """Test astx.LiteralList."""
    lit_list = astx.LiteralList(
        [astx.LiteralInt32(1), astx.LiteralInt32(2), astx.LiteralInt32(3)]
    )
    generated_code = transpiler.visit(lit_list)
    expected_code = "[1, 2, 3]"
    assert generated_code == expected_code, (
        f"Expected '{expected_code}', but got '{generated_code}'"
    )


def test_transpiler_literal_tuple() -> None:
    """Test astx.LiteralTuple."""
    lit_tuple = astx.LiteralTuple((astx.LiteralInt32(1), astx.LiteralInt32(2)))

    generated_code = transpiler.visit(lit_tuple)
    expected_code = "(1, 2)"
    assert generated_code == expected_code, (
        f"Expected '{expected_code}', but got '{generated_code}'"
    )


def test_transpiler_literal_set() -> None:
    """Test astx.LiteralSet."""
    lit_set = astx.LiteralSet(
        {astx.LiteralInt32(1), astx.LiteralInt32(2), astx.LiteralInt32(3)}
    )

    generated_code = transpiler.visit(lit_set)
    expected_code = "{1, 2, 3}"
    assert eval(generated_code) == {
        1,
        2,
        3,
    }, f"Expected '{expected_code}', but got '{generated_code}'"


def test_transpiler_literal_dict() -> None:
    """Test astx.LiteralDict."""
    lit_dict = astx.LiteralDict(
        {
            astx.LiteralInt32(1): astx.LiteralInt32(10),
            astx.LiteralInt32(2): astx.LiteralInt32(20),
        }
    )

    generated_code = transpiler.visit(lit_dict)
    expected_code = "{1: 10, 2: 20}"
    assert eval(generated_code) == {
        1: 10,
        2: 20,
    }, f"Expected '{expected_code}', but got '{generated_code}'"


def test_transpiler_do_while_stmt() -> None:
    """Test astx.DoWhileStmt."""
    # Define a condition: x < 5
    x_var = astx.Variable(name="x")
    condition = astx.BinaryOp(
        op_code="<",
        lhs=x_var,
        rhs=astx.LiteralInt32(5),
        loc=astx.SourceLocation(line=2, col=4),
    )

    # Define the loop body: x = x + 1
    update_expr = astx.VariableAssignment(
        name="x",
        value=astx.BinaryOp(
            op_code="+",
            lhs=x_var,
            rhs=astx.LiteralInt32(1),
            loc=astx.SourceLocation(line=1, col=0),
        ),
        loc=astx.SourceLocation(line=1, col=0),
    )

    # Create the body block
    body_block = astx.Block(name="do_while_body")
    body_block.append(update_expr)

    do_while_stmt = astx.DoWhileStmt(
        body=body_block,
        condition=condition,
        loc=astx.SourceLocation(line=1, col=0),
    )

    # Initialize the generator
    generator = astx2py.ASTxPythonTranspiler()

    # Generate Python code
    generated_code = generator.visit(do_while_stmt)

    # Expected code for DoWhileStmt
    expected_code = """
while True:
    x = (x + 1)
    if not (x < 5):
        break
""".strip()

    assert generated_code == expected_code, (
        f"Expected '{expected_code}', but got '{generated_code}'"
    )


def test_transpiler_do_while_expr() -> None:
    """Test astx.DoWhileExpr."""
    # Define a condition: x < 5
    x_var = astx.Variable(name="x")
    condition = astx.BinaryOp(
        op_code="<",
        lhs=x_var,
        rhs=astx.LiteralInt32(5),
        loc=astx.SourceLocation(line=2, col=4),
    )

    # Define the loop body: x = x + 1
    update_expr = astx.VariableAssignment(
        name="x",
        value=astx.BinaryOp(
            op_code="+",
            lhs=x_var,
            rhs=astx.LiteralInt32(1),
            loc=astx.SourceLocation(line=1, col=0),
        ),
        loc=astx.SourceLocation(line=1, col=0),
    )

    # Create the body block
    body_block = astx.Block(name="do_while_body")
    body_block.append(update_expr)

    do_while_expr = astx.DoWhileExpr(
        body=body_block,
        condition=condition,
        loc=astx.SourceLocation(line=1, col=0),
    )

    # Initialize the generator
    generator = astx2py.ASTxPythonTranspiler()

    # Generate Python code
    generated_code = generator.visit(do_while_expr)

    # Expected code for the DoWhileExpr
    expected_code = """
    [    x = (x + 1) for _ in iter(lambda: True, False) if ((x < 5))]
    """.strip()

    assert generated_code == expected_code, (
        f"Expected '{expected_code}', but got '{generated_code}'"
    )


<<<<<<< HEAD
def test_transpiler_setcomprehension_with_conditions() -> None:
    """Test SetComprehension with conditions."""
    varic_x = astx.Variable(name="x")
    var_nums = astx.Variable(name="nums")
    lit_0 = astx.LiteralInt32(value=0)
    condition = astx.BinaryOp(
        op_code=">",
        lhs=varic_x,
        rhs=lit_0
    )
    comprehension = astx.Comprehension(
        target=varic_x, iterable=var_nums, conditions=[condition]
    )
    set_comp = astx.SetComprehension(
        element=varic_x,
        generators=[comprehension]
    )
    generated_code = translate(set_comp)
    expected_code = "{x for x in nums if x > 0}"
    assert generated_code == expected_code


def test_transpiler_setcomprehension_multiple_conditions() -> None:
    """Test SetComprehension with multiple conditions."""
    varic_x = astx.Variable(name="x")
    var_nums = astx.Variable(name="nums")
    lit_0 = astx.LiteralInt32(value=0)
    lit_10 = astx.LiteralInt32(value=10)
    condition1 = astx.BinaryOp(op_code=">", lhs=varic_x, rhs=lit_0)
    condition2 = astx.BinaryOp(op_code="<", lhs=varic_x, rhs=lit_10)
    comprehension = astx.Comprehension(
        target=varic_x, iterable=var_nums, conditions=[condition1, condition2]
    )
    set_comp = astx.SetComprehension(
        element=varic_x, generators=[comprehension]
    )
    generated_code = translate(set_comp)
    expected_code = "{x for x in nums if x > 0 if x < 10}"
    assert generated_code == expected_code


def test_transpiler_setcomprehension_complex() -> None:
    """Test SetComprehension with multiple generators and conditions."""
    varic_x = astx.Variable(name="x")
    varic_y = astx.Variable(name="y")
    var_nums = astx.Variable(name="nums")
    var_values = astx.Variable(name="values")
    condition = astx.BinaryOp(op_code=">", lhs=varic_x, rhs=varic_y)
    comp1 = astx.Comprehension(
        target=varic_x, iterable=var_nums, conditions=[]
    )
    comp2 = astx.Comprehension(
        target=varic_y, iterable=var_values, conditions=[condition]
    )
    mul_expr = astx.BinaryOp(op_code="*", lhs=varic_x, rhs=varic_y)
    set_comp = astx.SetComprehension(
        element=mul_expr, generators=[comp1, comp2]
    )
    generated_code = translate(set_comp)
    expected_code = "{x * y for x in nums for y in values if x > y}"
    assert generated_code == expected_code


def test_transpiler_setcomprehension_empty_generators() -> None:
    """Test SetComprehension with empty generators list."""
    varic_x = astx.Variable(name="x")
    set_comp = astx.SetComprehension(element=varic_x, generators=[])
    try:
        generated_code = translate(set_comp)
        assert "{x }" in generated_code or "{x}" in generated_code
    except Exception as e:
        assert False, f"Translation of empty generators raised exception: {e}"
=======
def test_transpiler_generator_expr() -> None:
    """Test astx.GeneratorExpr."""
    gen_expr = astx.GeneratorExpr(
        element=astx.BinaryOp(
            op_code="+", lhs=astx.Variable("x"), rhs=astx.Variable("x")
        ),
        target=astx.Variable("x"),
        iterable=astx.Identifier("range(10)"),
        conditions=[
            astx.BinaryOp(
                op_code=">", lhs=astx.Variable("x"), rhs=astx.LiteralInt32(3)
            ),
            astx.BinaryOp(
                op_code="<", lhs=astx.Variable("x"), rhs=astx.LiteralInt32(7)
            ),
        ],
    )
    generated_code = translate(gen_expr)
    expected_code = "((x + x) for x in range(10) if (x > 3) if (x < 7))"
    assert generated_code == expected_code, (
        f"Expected '{expected_code}', but got '{generated_code}'"
    )


def test_transpiler_generator_expr_no_conditions() -> None:
    """Test astx.GeneratorExpr with no conditions."""
    gen_expr = astx.GeneratorExpr(
        target=astx.Variable("x"),
        element=astx.BinaryOp(
            op_code="+", lhs=astx.Variable("x"), rhs=astx.Variable("x")
        ),
        iterable=astx.Identifier("range(10)"),
    )

    generated_code = translate(gen_expr)
    expected_code = "((x + x) for x in range(10))"
    assert generated_code == expected_code, (
        f"Expected '{expected_code}', but got '{generated_code}'"
    )


def test_transpiler_list_comprehension() -> None:
    """Test ListComprehension."""
    gen_expr = astx.ListComprehension(
        element=astx.BinaryOp(
            op_code="+", lhs=astx.Variable("x"), rhs=astx.Variable("x")
        ),
        generators=[
            astx.ComprehensionClause(
                target=astx.Variable("x"),
                iterable=astx.Identifier("range_10"),
                conditions=[
                    astx.BinaryOp(
                        op_code=">",
                        lhs=astx.Variable("x"),
                        rhs=astx.LiteralInt32(3),
                    ),
                    astx.BinaryOp(
                        op_code="<",
                        lhs=astx.Variable("x"),
                        rhs=astx.LiteralInt32(7),
                    ),
                ],
            )
        ],
    )

    generated_code = translate(gen_expr)
    expected_code = "[(x + x) for x in range_10 if (x > 3) if (x < 7)]"
    assert generated_code == expected_code, (
        f"Expected '{expected_code}', but got '{generated_code}'"
    )
>>>>>>> 91edba79
<|MERGE_RESOLUTION|>--- conflicted
+++ resolved
@@ -1549,9 +1549,6 @@
     assert generated_code == expected_code, (
         f"Expected '{expected_code}', but got '{generated_code}'"
     )
-
-
-<<<<<<< HEAD
 def test_transpiler_setcomprehension_with_conditions() -> None:
     """Test SetComprehension with conditions."""
     varic_x = astx.Variable(name="x")
@@ -1624,7 +1621,7 @@
         assert "{x }" in generated_code or "{x}" in generated_code
     except Exception as e:
         assert False, f"Translation of empty generators raised exception: {e}"
-=======
+
 def test_transpiler_generator_expr() -> None:
     """Test astx.GeneratorExpr."""
     gen_expr = astx.GeneratorExpr(
@@ -1696,5 +1693,4 @@
     expected_code = "[(x + x) for x in range_10 if (x > 3) if (x < 7)]"
     assert generated_code == expected_code, (
         f"Expected '{expected_code}', but got '{generated_code}'"
-    )
->>>>>>> 91edba79
+    )