--- conflicted
+++ resolved
@@ -1427,43 +1427,6 @@
     }, f"Expected '{expected_code}', but got '{generated_code}'"
 
 
-<<<<<<< HEAD
-def test_transpiler_setcomprehension_var_var() -> None:
-    """Test SetComprehension with variable element and variable generator."""
-    varic_x = astx.Variable(name="x")
-    var_nums = astx.Variable(name="nums")
-    comprehension = astx.Comprehension(varic_x, var_nums, [])
-    set_comp = SetComprehension(elt=varic_x, generators=[comprehension])
-    generated_code = translate(set_comp)
-    expected_code = "{x for x in nums}"
-    assert generated_code == expected_code, (
-        f"Expected '{expected_code}', but got '{generated_code}'"
-    )
-
-
-def test_transpiler_setcomprehension_var_range() -> None:
-    """Test SetComprehension with variable element and range generator."""
-    varic_x = astx.Variable(name="x")
-    range_5 = astx.LiteralInt32(value=5)
-    comprehension = astx.Comprehension(varic_x, range_5, [])
-    set_comp = SetComprehension(elt=varic_x, generators=[comprehension])
-    generated_code = translate(set_comp)
-    expected_code = "{x for x in range(5)}"
-    assert generated_code == expected_code, (
-        f"Expected '{expected_code}', but got '{generated_code}'"
-    )
-
-
-def test_transpiler_setcomprehension_int_var() -> None:
-    """Test SetComprehension with integer element and variable generator."""
-    lit_1 = astx.LiteralInt32(value=1)
-    varic_x = astx.Variable(name="x")
-    var_nums = astx.Variable(name="nums")
-    comprehension = astx.Comprehension(varic_x, var_nums, [])
-    set_comp = SetComprehension(elt=lit_1, generators=[comprehension])
-    generated_code = translate(set_comp)
-    expected_code = "{1 for x in nums}"
-=======
 def test_transpiler_do_while_stmt() -> None:
     """Test astx.DoWhileStmt."""
     # Define a condition: x < 5
@@ -1505,19 +1468,46 @@
 
     # Expected code for DoWhileStmt
     expected_code = """
-while True:
-    x = (x + 1)
-    if not (x < 5):
-        break
-""".strip()
-
->>>>>>> 4ddff4e7
-    assert generated_code == expected_code, (
-        f"Expected '{expected_code}', but got '{generated_code}'"
-    )
-
-
-<<<<<<< HEAD
+    [    x = (x + 1) for _ in iter(lambda: True, False) if ((x < 5))]
+    """.strip()
+
+
+def test_transpiler_setcomprehension_var_var() -> None:
+    """Test SetComprehension with variable element and variable generator."""
+    varic_x = astx.Variable(name="x")
+    var_nums = astx.Variable(name="nums")
+    comprehension = astx.Comprehension(varic_x, var_nums, [])
+    set_comp = SetComprehension(elt=varic_x, generators=[comprehension])
+    generated_code = translate(set_comp)
+    expected_code = "{x for x in nums}"
+    assert generated_code == expected_code, (
+        f"Expected '{expected_code}', but got '{generated_code}'"
+    )
+
+
+def test_transpiler_setcomprehension_var_range() -> None:
+    """Test SetComprehension with variable element and range generator."""
+    varic_x = astx.Variable(name="x")
+    range_5 = astx.LiteralInt32(value=5)
+    comprehension = astx.Comprehension(varic_x, range_5, [])
+    set_comp = SetComprehension(elt=varic_x, generators=[comprehension])
+    generated_code = translate(set_comp)
+    expected_code = "{x for x in range(5)}"
+    assert generated_code == expected_code, (
+        f"Expected '{expected_code}', but got '{generated_code}'"
+    )
+
+
+def test_transpiler_setcomprehension_int_var() -> None:
+    """Test SetComprehension with integer element and variable generator."""
+    lit_1 = astx.LiteralInt32(value=1)
+    varic_x = astx.Variable(name="x")
+    var_nums = astx.Variable(name="nums")
+    comprehension = astx.Comprehension(varic_x, var_nums, [])
+    set_comp = SetComprehension(elt=lit_1, generators=[comprehension])
+    generated_code = translate(set_comp)
+    expected_code = "{1 for x in nums}"
+
 def test_transpiler_setcomprehension_multiple_generators() -> None:
     """Test SetComprehension with multiple generators."""
     varic_x = astx.Variable(name="x")
@@ -1528,52 +1518,6 @@
     set_comp = SetComprehension(elt=varic_x, generators=[comp1, comp2])
     generated_code = translate(set_comp)
     expected_code = "{x for x in nums for x in range(3)}"
-=======
-def test_transpiler_do_while_expr() -> None:
-    """Test astx.DoWhileExpr."""
-    # Define a condition: x < 5
-    x_var = astx.Variable(name="x")
-    condition = astx.BinaryOp(
-        op_code="<",
-        lhs=x_var,
-        rhs=astx.LiteralInt32(5),
-        loc=astx.SourceLocation(line=2, col=4),
-    )
-
-    # Define the loop body: x = x + 1
-    update_expr = astx.VariableAssignment(
-        name="x",
-        value=astx.BinaryOp(
-            op_code="+",
-            lhs=x_var,
-            rhs=astx.LiteralInt32(1),
-            loc=astx.SourceLocation(line=1, col=0),
-        ),
-        loc=astx.SourceLocation(line=1, col=0),
-    )
-
-    # Create the body block
-    body_block = astx.Block(name="do_while_body")
-    body_block.append(update_expr)
-
-    do_while_expr = astx.DoWhileExpr(
-        body=body_block,
-        condition=condition,
-        loc=astx.SourceLocation(line=1, col=0),
-    )
-
-    # Initialize the generator
-    generator = astx2py.ASTxPythonTranspiler()
-
-    # Generate Python code
-    generated_code = generator.visit(do_while_expr)
-
-    # Expected code for the DoWhileExpr
-    expected_code = """
-    [    x = (x + 1) for _ in iter(lambda: True, False) if ((x < 5))]
-    """.strip()
-
->>>>>>> 4ddff4e7
-    assert generated_code == expected_code, (
-        f"Expected '{expected_code}', but got '{generated_code}'"
-    )+    assert generated_code == expected_code, (
+        f"Expected '{expected_code}', but got '{generated_code}'"
+    )
