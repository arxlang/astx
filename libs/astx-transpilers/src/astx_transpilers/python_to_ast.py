--- conflicted
+++ resolved
@@ -773,29 +773,11 @@
         if hasattr(node.fn, "prototype") and hasattr(
             node.fn.prototype, "name"
         ):
-<<<<<<< HEAD
-            func = ast.Name(id=node.fn.prototype.name, ctx=ast.Load())
-        elif hasattr(node.fn, "name"):
-            func = ast.Name(id=node.fn.name, ctx=ast.Load())
-        else:
-            visited_fn = self.visit(node.fn)
-            if isinstance(visited_fn, (ast.Name, ast.Attribute)):
-                func = visited_fn
-            else:
-                func = ast.Name(id="unknown_function", ctx=ast.Load())
-
-        args = []
-        if hasattr(node, "args") and node.args:
-            args = [self.visit(arg) for arg in node.args]
-
-        return ast.Call(func=func, args=args, keywords=[])
-=======
             return self._convert_using_unparse(node)
         func = ast.Name(id=node.fn, ctx=ast.Load())
         args = [self.visit(arg) for arg in node.args]
         keywords = []
         return ast.Call(func=func, args=args, keywords=keywords)
->>>>>>> 750a27a7
 
     @dispatch  # type: ignore[no-redef]
     def visit(self, node: astx.FunctionDef) -> ast.FunctionDef:
