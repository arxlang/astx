"""Python string transpiler for ASTx."""

from typing import Union, cast

from plum import dispatch

import astx
import astx.operators

from astx.flows import SetComprehension
from astx.tools.typing import typechecked


@typechecked
class ASTxPythonTranspiler:
    """
    Transpiler that converts ASTx nodes to Python code.

    Notes
    -----
    Please keep the visit method in alphabet order according to the node type.
    The visit method for astx.AST should be the first one.
    """

    def __init__(self) -> None:
        self.indent_level = 0
        self.indent_str = "    "  # 4 spaces

    def _generate_block(self, block: astx.ASTNodes) -> str:
        """Generate code for a block of statements with proper indentation."""
        self.indent_level += 1
        indent = self.indent_str * self.indent_level
        lines = [indent + self.visit(node) for node in block.nodes]
        result = (
            "\n".join(lines)
            if lines
            else self.indent_str * self.indent_level + "pass"
        )
        self.indent_level -= 1
        return result

    @dispatch.abstract
    def visit(self, expr: astx.AST) -> str:
        """Translate an ASTx expression."""
        raise Exception(f"Not implemented yet ({expr}).")

    @dispatch  # type: ignore[no-redef]
    def visit(self, node: astx.AliasExpr) -> str:
        """Handle AliasExpr nodes."""
        if node.asname:
            return f"{node.name} as {node.asname}"
        return f"{node.name}"

    @dispatch  # type: ignore[no-redef]
    def visit(self, node: astx.Argument) -> str:
        """Handle Argument nodes."""
        type_ = self.visit(node.type_)
        return f"{node.name}: {type_}"

    @dispatch  # type: ignore[no-redef]
    def visit(self, node: astx.Arguments) -> str:
        """Handle Argumens nodes."""
        return ", ".join([self.visit(arg) for arg in node.nodes])

    @dispatch  # type: ignore[no-redef]
    def visit(self, node: astx.AssignmentExpr) -> str:
        """Handle AssignmentExpr nodes."""
        target_str = " = ".join(self.visit(target) for target in node.targets)
        return f"{target_str} = {self.visit(node.value)}"

    @dispatch  # type: ignore[no-redef]
    def visit(self, node: astx.ASTNodes) -> str:
        """Handle AliasExpr nodes."""
        lines = [self.visit(node) for node in node.nodes]
        return " ".join(lines)

    @dispatch  # type: ignore[no-redef]
    def visit(self, node: astx.AsyncForRangeLoopExpr) -> str:
        """Handle AsyncForRangeLoopExpr nodes."""
        if len(node.body) > 1:
            raise ValueError(
                "AsyncForRangeLoopExpr in Python just accept 1 node in the "
                "body attribute."
            )
        start = (
            self.visit(node.start)
            if getattr(node, "start", None) is not None
            else "0"
        )
        end = self.visit(node.end)
        step = (
            self.visit(node.step)
            if getattr(node, "step", None) is not None
            else "1"
        )

        return (
            f"result = [{self.visit(node.body).strip()} async for "
            f"{node.variable.name} in range({start}, {end}, {step})]"
        )

    @dispatch  # type: ignore[no-redef]
    def visit(self, node: astx.AwaitExpr) -> str:
        """Handle AwaitExpr nodes."""
        value = self.visit(node.value) if node.value else ""
        return f"await {value}".strip()

    @dispatch  # type: ignore[no-redef]
    def visit(self, node: astx.BinaryOp) -> str:
        """Handle BinaryOp nodes."""
        lhs = self.visit(node.lhs)
        rhs = self.visit(node.rhs)
        return f"({lhs} {node.op_code} {rhs})"

    @dispatch  # type: ignore[no-redef]
    def visit(self, node: astx.Block) -> str:
        """Handle Block nodes."""
        return self._generate_block(node)

    @dispatch  # type: ignore[no-redef]
    def visit(self, node: astx.CaseStmt) -> str:
        """Handle CaseStmt nodes."""
        cond_str = (
            self.visit(node.condition) if node.condition is not None else "_"
        )
        body_str = self.visit(node.body)
        return f"case {cond_str}:\n{body_str}"

    @dispatch  # type: ignore[no-redef]
    def visit(self, node: astx.CatchHandlerStmt) -> str:
        """Handle CatchHandlerStmt nodes."""
        types_str = (
            f" ({' ,'.join(self.visit(t) for t in node.types)})"
            if node.types
            else ""
        )
        name_str = f" as {self.visit(node.name)}" if node.name else ""
        body_str = self._generate_block(node.body)
        return f"except{types_str}{name_str}:\n{body_str}"

    @dispatch  # type: ignore[no-redef]
    def visit(self, node: astx.CompareOp) -> str:
        """Handle CompareOp nodes."""
        comparisons = []
        left = self.visit(node.left)

        for op, comparator in zip(node.ops, node.comparators):
            comparisons.append(f"{op} {self.visit(comparator)}")

        chain = " ".join(comparisons)
        return f"({left} {chain})"

    @dispatch  # type: ignore[no-redef]
    def visit(self, node: astx.ClassDefStmt) -> str:
        """Handle ClassDefStmt nodes."""
        class_type = "(ABC)" if node.is_abstract else ""
        return f"class {node.name}{class_type}:\n{self.visit(node.body)}"

    @dispatch  # type: ignore[no-redef]
    def visit(self, node: astx.ComprehensionClause) -> str:
        """Handle ComprehensionClause nodes."""
        conditions = " if ".join(
            [self.visit(condition) for condition in node.conditions]
        )
        if conditions:
            conditions = f"if {conditions}"

        async_kw = "async " if node.is_async else ""
        target = self.visit(node.target)
        iter = self.visit(node.iterable)
        return f"{async_kw}for {target} in {iter} {conditions}".strip()

    @dispatch  # type: ignore[no-redef]
    def visit(self, node: astx.DeleteStmt) -> str:
        """Transpile a DeleteStmt node to Python code."""
        targets = ", ".join(self.visit(target) for target in node.value)
        return f"del {targets}"

    @dispatch  # type: ignore[no-redef]
    def visit(self, node: astx.EnumDeclStmt) -> str:
        """Handle EnumDeclStmt nodes."""
        attr_str = "\n    ".join(self.visit(attr) for attr in node.attributes)
        return f"class {node.name}(Enum):\n    {attr_str}"

    @dispatch  # type: ignore[no-redef]
    def visit(self, node: astx.ExceptionHandlerStmt) -> str:
        """Handle ExceptionHandlerStmt nodes."""
        body_str = self._generate_block(node.body)
        handlers_str = "\n".join(
            self.visit(handler) for handler in node.handlers
        )
        finally_str = (
            f"\n{self.visit(node.finally_handler)}"
            if node.finally_handler
            else ""
        )
        return f"try:\n{body_str}\n{handlers_str}{finally_str}"

    @dispatch  # type: ignore[no-redef]
    def visit(self, node: astx.FinallyHandlerStmt) -> str:
        """Handle FinallyHandlerStmt nodes."""
        body_str = self._generate_block(node.body)
        return f"finally:\n{body_str}"

    @dispatch  # type: ignore[no-redef]
    def visit(self, node: astx.ForRangeLoopExpr) -> str:
        """Handle ForRangeLoopExpr nodes."""
        if len(node.body) > 1:
            raise ValueError(
                "ForRangeLoopExpr in Python just accept 1 node in the body "
                "attribute."
            )
        return (
            f"result = [{self.visit(node.body).strip()} for "
            f"{node.variable.name} in range"
            f"({self.visit(node.start)}, {self.visit(node.end)}, "
            f"{self.visit(node.step)})]"
        )

    @dispatch  # type: ignore[no-redef]
    def visit(self, node: astx.FunctionAsyncDef) -> str:
        """Handle FunctionAsyncDef nodes."""
        args = self.visit(node.prototype.args)
        returns = (
            f" -> {self.visit(node.prototype.return_type)}"
            if node.prototype.return_type
            else ""
        )
        header = f"async def {node.name}({args}){returns}:"
        body = self.visit(node.body)
        return f"{header}\n{body}"

    @dispatch  # type: ignore[no-redef]
    def visit(self, node: astx.FunctionDef) -> str:
        """Handle FunctionDef nodes."""
        args = self.visit(node.prototype.args)
        returns = (
            f" -> {self.visit(node.prototype.return_type)}"
            if node.prototype.return_type
            else ""
        )
        header = f"def {node.name}({args}){returns}:"
        body = self.visit(node.body)
        return f"{header}\n{body}"

    @dispatch  # type: ignore[no-redef]
    def visit(self, node: astx.FunctionCall) -> str:
        """Handle FunctionCall nodes."""
        args = ", ".join([self.visit(arg) for arg in node.args])
        return f"{node.fn.name}({args})"

    @dispatch  # type: ignore[no-redef]
    def visit(self, node: astx.FunctionReturn) -> str:
        """Handle FunctionReturn nodes."""
        value = self.visit(node.value) if node.value else ""
        return f"return {value}"

    @dispatch  # type: ignore[no-redef]
    def visit(self, node: astx.Identifier) -> str:
        """Handle Identifier nodes."""
        return f"{node.value}"

    @dispatch  # type: ignore[no-redef]
    def visit(self, node: astx.IfExpr) -> str:
        """Handle IfExpr nodes."""
        if node.else_ is not None and len(node.else_) > 1:
            raise ValueError(
                "IfExpr in Python just accept 1 node in the else attribute."
            )

        if len(node.then) > 1:
            raise ValueError(
                "IfExpr in Python just accept 1 node in the then attribute."
            )

        if_ = self.visit(node.condition)
        else_ = self.visit(node.else_).strip() if node.else_ else "None"
        then_ = self.visit(node.then).strip()
        return f"{then_} if {if_} else {else_}"

    @dispatch  # type: ignore[no-redef]
    def visit(self, node: astx.IfStmt) -> str:
        """Handle IfStmt nodes."""
        else_ = (
            (f"\nelse:\n{self._generate_block(node.else_)}")
            if node.else_ is not None
            else ""
        )

        return (
            f"if {self.visit(node.condition)}:"
            f"\n{self._generate_block(node.then)}"
            f"{else_}"
        )

    @dispatch  # type: ignore[no-redef]
    def visit(self, node: astx.ImportFromStmt) -> str:
        """Handle ImportFromStmt nodes."""
        names = [self.visit(name) for name in node.names]
        level_dots = "." * node.level
        module_str = (
            f"{level_dots}{node.module}" if node.module else level_dots
        )
        names_str = ", ".join(str(name) for name in names)
        return f"from {module_str} import {names_str}"

    @dispatch  # type: ignore[no-redef]
    def visit(self, node: astx.ImportExpr) -> str:
        """Handle ImportExpr nodes."""
        names = [self.visit(name) for name in node.names]
        names_list = []
        for name in names:
            str_ = f"__import__('{name}') "
            names_list.append(str_)
        names_str = ", ".join(x for x in names_list)

        # name if one import or name1, name2, etc if multiple imports
        num = [
            "" if len(names) == 1 else str(n) for n in range(1, len(names) + 1)
        ]
        call = ["module" + str(n) for n in num]
        call_str = ", ".join(x for x in call)

        # assign tuple if multiple imports
        names_str = (
            names_str if len(names_list) == 1 else "(" + names_str + ")"
        )

        return f"{call_str} = {names_str}"

    @dispatch  # type: ignore[no-redef]
    def visit(self, node: astx.ImportFromExpr) -> str:
        """Handle ImportFromExpr nodes."""
        names = [self.visit(name) for name in node.names]
        level_dots = "." * node.level
        module_str = (
            f"{level_dots}{node.module}" if node.module else level_dots
        )
        names_list = []
        for name in names:
            str_ = (
                f"getattr(__import__('{module_str}', "
                f"fromlist=['{name}']), '{name}')"
            )
            names_list.append(str_)
        names_str = ", ".join(x for x in names_list)

        # name if one import or name1, name2, etc if multiple imports
        num = [
            "" if len(names) == 1 else str(n) for n in range(1, len(names) + 1)
        ]
        call = ["name" + str(n) for n in num]
        call_str = ", ".join(x for x in call)

        # assign tuple if multiple imports
        names_str = (
            names_str if len(names_list) == 1 else "(" + names_str + ")"
        )

        return f"{call_str} = {names_str}"

    @dispatch  # type: ignore[no-redef]
    def visit(self, node: astx.ImportStmt) -> str:
        """Handle ImportStmt nodes."""
        names = [self.visit(name) for name in node.names]
        names_str = ", ".join(x for x in names)
        return f"import {names_str}"

    @dispatch  # type: ignore[no-redef]
    def visit(self, node: astx.ImportFromStmt) -> str:
        """Handle ImportFromStmt nodes."""
        names = [self.visit(name) for name in node.names]
        level_dots = "." * node.level
        module_str = (
            f"{level_dots}{node.module}" if node.module else level_dots
        )
        names_str = ", ".join(str(name) for name in names)
        return f"from {module_str} import {names_str}"

    @dispatch  # type: ignore[no-redef]
    def visit(self, node: astx.LambdaExpr) -> str:
        """Handle LambdaExpr nodes."""
        params_str = ", ".join(param.name for param in node.params)
        return f"lambda {params_str}: {self.visit(node.body)}"

    @dispatch  # type: ignore[no-redef]
    def visit(self, node: astx.ListComprehension) -> str:
        """Handle ListComprehension nodes."""
        generators = [self.visit(node.generators)]
        return f"[{self.visit(node.element).strip()} {' '.join(generators)}]"

    @dispatch  # type: ignore[no-redef]
    def visit(self, node: astx.LiteralBoolean) -> str:
        """Handle LiteralBoolean nodes."""
        return "True" if node.value else "False"

    @dispatch  # type: ignore[no-redef]
    def visit(self, node: astx.LiteralComplex32) -> str:
        """Handle LiteralComplex32 nodes."""
        real = node.value[0]
        imag = node.value[1]
        return f"complex({real}, {imag})"

    @dispatch  # type: ignore[no-redef]
    def visit(self, node: astx.LiteralComplex) -> str:
        """Handle LiteralComplex nodes."""
        real = node.value[0]
        imag = node.value[1]
        return f"complex({real}, {imag})"

    @dispatch  # type: ignore[no-redef]
    def visit(self, node: astx.LiteralComplex64) -> str:
        """Handle LiteralComplex64 nodes."""
        real = node.value[0]
        imag = node.value[1]
        return f"complex({real}, {imag})"

    @dispatch  # type: ignore[no-redef]
    def visit(self, node: astx.LiteralFloat16) -> str:
        """Handle LiteralFloat nodes."""
        return str(node.value)

    @dispatch  # type: ignore[no-redef]
    def visit(self, node: astx.LiteralFloat32) -> str:
        """Handle LiteralFloat nodes."""
        return str(node.value)

    @dispatch  # type: ignore[no-redef]
    def visit(self, node: astx.LiteralFloat64) -> str:
        """Handle LiteralFloat nodes."""
        return str(node.value)

    @dispatch  # type: ignore[no-redef]
    def visit(self, node: astx.LiteralInt32) -> str:
        """Handle LiteralInt32 nodes."""
        return str(node.value)

    @dispatch  # type: ignore[no-redef]
    def visit(self, node: astx.LiteralString) -> str:
        """Handle LiteralUTF8String nodes."""
        return repr(node.value)

    @dispatch  # type: ignore[no-redef]
    def visit(self, node: astx.LiteralUTF8String) -> str:
        """Handle LiteralUTF8String nodes."""
        return repr(node.value)

    @dispatch  # type: ignore[no-redef]
    def visit(self, node: astx.LiteralUTF8Char) -> str:
        """Handle LiteralUTF8Char nodes."""
        return repr(node.value)

    @dispatch  # type: ignore[no-redef]
    def visit(
        self, node: Union[astx.StructDeclStmt, astx.StructDefStmt]
    ) -> str:
        """Handle StructDeclStmt and StructDefStmt nodes."""
        attrs_str = "\n    ".join(self.visit(attr) for attr in node.attributes)
        return f"@dataclass \nclass {node.name}:\n    {attrs_str}"

    @dispatch  # type: ignore[no-redef]
    def visit(self, node: astx.SubscriptExpr) -> str:
        """Handle SubscriptExpr nodes."""
        lower_str = (
            str(node.lower.value)
            if not isinstance(node.lower, astx.LiteralNone)
            else str(node.index.value)
        )
        upper_str = (
            ":" + str(node.upper.value)
            if not isinstance(node.upper, astx.LiteralNone)
            else ""
        )
        step_str = (
            ":" + str(node.step.value)
            if not isinstance(node.step, astx.LiteralNone)
            else ""
        )
        return f"{node.value.name}[{lower_str}{upper_str}{step_str}]"

    @dispatch  # type: ignore[no-redef]
    def visit(self, node: astx.SwitchStmt) -> str:
        """Handle SwitchStmt nodes."""
        cases_visited = self._generate_block(cast(astx.Block, node.cases))
        return f"match {self.visit(node.value)}:\n{cases_visited}"

    @dispatch  # type: ignore[no-redef]
    def visit(self, node: astx.Complex32) -> str:
        """Handle Complex32 nodes."""
        return "Complex"

    @dispatch  # type: ignore[no-redef]
    def visit(self, node: astx.Complex64) -> str:
        """Handle Complex64 nodes."""
        return "Complex"

    @dispatch  # type: ignore[no-redef]
    def visit(self, node: astx.Float16) -> str:
        """Handle Float nodes."""
        return "float"

    @dispatch  # type: ignore[no-redef]
    def visit(self, node: astx.Float32) -> str:
        """Handle Float nodes."""
        return "float"

    @dispatch  # type: ignore[no-redef]
    def visit(self, node: astx.Float64) -> str:
        """Handle Float nodes."""
        return "float"

    @dispatch  # type: ignore[no-redef]
    def visit(self, node: astx.Int32) -> str:
        """Handle Int32 nodes."""
        return "int"

    @dispatch  # type: ignore[no-redef]
    def visit(self, node: astx.TypeCastExpr) -> str:
        """Handle TypeCastExpr nodes."""
        return f"cast({self.visit(node.target_type)}, {node.expr.name})"

    @dispatch  # type: ignore[no-redef]
    def visit(self, node: astx.ThrowStmt) -> str:
        """Handle ThrowStmt nodes."""
        exception_str = (
            f" {self.visit(node.exception)}" if node.exception else ""
        )
        return f"raise{exception_str}"

    @dispatch  # type: ignore[no-redef]
    def visit(self, node: astx.UnaryOp) -> str:
        """Handle UnaryOp nodes."""
        operand = self.visit(node.operand)
        return f"({node.op_code}{operand})"

    @dispatch  # type: ignore[no-redef]
    def visit(self, node: astx.UTF8Char) -> str:
        """Handle UTF8Char nodes."""
        return repr(node.value)

    @dispatch  # type: ignore[no-redef]
    def visit(self, node: astx.UTF8String) -> str:
        """Handle UTF8String nodes."""
        return repr(node.value)

    @dispatch  # type: ignore[no-redef]
    def visit(self, node: astx.Variable) -> str:
        """Handle Variable nodes."""
        return node.name

    @dispatch  # type: ignore[no-redef]
    def visit(self, node: astx.VariableAssignment) -> str:
        """Handle VariableAssignment nodes."""
        target = node.name
        value = self.visit(node.value)
        return f"{target} = {value}"

    @dispatch  # type: ignore[no-redef]
    def visit(self, node: astx.VariableDeclaration) -> str:
        """Handle VariableDeclaration nodes."""
        value = self.visit(node.value)
        return f"{node.name}: {node.value.type_.__class__.__name__} = {value}"

    @dispatch  # type: ignore[no-redef]
    def visit(self, node: astx.WalrusOp) -> str:
        """Handle Walrus operator."""
        return f"({self.visit(node.lhs)} := {self.visit(node.rhs)})"

    @dispatch  # type: ignore[no-redef]
    def visit(self, node: astx.AugAssign) -> str:
        """Handle Augmented assign operator."""
        target = self.visit(node.target)
        value = self.visit(node.value)
        return f"{target} {node.op_code} {value}"

    @dispatch  # type: ignore[no-redef]
    def visit(self, node: astx.WhileExpr) -> str:
        """Handle WhileExpr nodes."""
        if len(node.body) > 1:
            raise ValueError(
                "WhileExpr in Python just accept 1 node in the body attribute."
            )

        condition = self.visit(node.condition)
        body = self.visit(node.body).strip()
        return f"[{body} for _ in iter(lambda: {condition}, False)]"

    @dispatch  # type: ignore[no-redef]
    def visit(self, node: astx.WhileStmt) -> str:
        """Handle WhileStmt nodes."""
        condition = self.visit(node.condition)
        body = self._generate_block(node.body)
        return f"while {condition}:\n{body}"

    @dispatch  # type: ignore[no-redef]
    def visit(self, node: astx.YieldExpr) -> str:
        """Handle YieldExpr nodes."""
        value = self.visit(node.value) if node.value else ""
        return f"yield {value}".strip()

    @dispatch  # type: ignore[no-redef]
    def visit(self, node: astx.YieldStmt) -> str:
        """Handle YieldStmt nodes."""
        value = self.visit(node.value) if node.value else ""
        return f"yield {value}".strip()

    @dispatch  # type: ignore[no-redef]
    def visit(self, node: astx.YieldFromExpr) -> str:
        """Handle YieldFromExpr nodes."""
        value = self.visit(node.value)
        return f"yield from {value}".strip()

    @dispatch  # type: ignore[no-redef]
    def visit(self, node: astx.Date) -> str:
        """Handle Date nodes."""
        return "date"

    @dispatch  # type: ignore[no-redef]
    def visit(self, node: astx.Time) -> str:
        """Handle Time nodes."""
        return "time"

    @dispatch  # type: ignore[no-redef]
    def visit(self, node: astx.Timestamp) -> str:
        """Handle Timestamp nodes."""
        return "timestamp"

    @dispatch  # type: ignore[no-redef]
    def visit(self, node: astx.DateTime) -> str:
        """Handle DateTime nodes."""
        return "datetime"

    @dispatch  # type: ignore[no-redef]
    def visit(self, node: astx.LiteralDate) -> str:
        """Handle LiteralDate nodes."""
        return f"datetime.strptime({node.value!r}, '%Y-%m-%d').date()"

    @dispatch  # type: ignore[no-redef]
    def visit(self, node: astx.LiteralTime) -> str:
        """Handle LiteralTime nodes."""
        return f"datetime.strptime({node.value!r}, '%H:%M:%S').time()"

    @dispatch  # type: ignore[no-redef]
    def visit(self, node: astx.LiteralTimestamp) -> str:
        """Handle LiteralTimestamp nodes."""
        return f"datetime.strptime({node.value!r}, '%Y-%m-%d %H:%M:%S')"

    @dispatch  # type: ignore[no-redef]
    def visit(self, node: astx.LiteralDateTime) -> str:
        """Handle LiteralDateTime nodes."""
        return f"datetime.strptime({node.value!r}, '%Y-%m-%dT%H:%M:%S')"

    @dispatch  # type: ignore[no-redef]
    def visit(self, node: astx.ParenthesizedExpr) -> str:
        """Handle ParenthesizedExpr nodes."""
        return f"({self.visit(node.value)})"

    @dispatch  # type: ignore[no-redef]
    def visit(self, node: astx.AndOp) -> str:
        """Handle AndOp nodes."""
        lhs = self.visit(node.lhs)
        rhs = self.visit(node.rhs)
        return f"{lhs} and {rhs}"

    @dispatch  # type: ignore[no-redef]
    def visit(self, node: astx.OrOp) -> str:
        """Handle OrOp nodes."""
        lhs = self.visit(node.lhs)
        rhs = self.visit(node.rhs)
        return f"{lhs} or {rhs}"

    @dispatch  # type: ignore[no-redef]
    def visit(self, node: astx.XorOp) -> str:
        """Handle XorOp nodes."""
        lhs = self.visit(node.lhs)
        rhs = self.visit(node.rhs)
        return f"{lhs} ^ {rhs}"

    @dispatch  # type: ignore[no-redef]
    def visit(self, node: astx.NandOp) -> str:
        """Handle NandOp nodes."""
        lhs = self.visit(node.lhs)
        rhs = self.visit(node.rhs)
        return f"not ({lhs} and {rhs})"

    @dispatch  # type: ignore[no-redef]
    def visit(self, node: astx.NorOp) -> str:
        """Handle NorOp nodes."""
        lhs = self.visit(node.lhs)
        rhs = self.visit(node.rhs)
        return f"not ({lhs} or {rhs})"

    @dispatch  # type: ignore[no-redef]
    def visit(self, node: astx.XnorOp) -> str:
        """Handle XnorOp nodes."""
        lhs = self.visit(node.lhs)
        rhs = self.visit(node.rhs)
        return f"not ({lhs} ^ {rhs})"

    @dispatch  # type: ignore[no-redef]
    def visit(self, node: astx.LiteralList) -> str:
        """Handle LiteralList nodes."""
        elements_code = ", ".join(
            self.visit(element) for element in node.elements
        )
        return f"[{elements_code}]"

    @dispatch  # type: ignore[no-redef]
    def visit(self, node: astx.LiteralTuple) -> str:
        """Handle LiteralTuple nodes."""
        elements_code = ", ".join(
            self.visit(element) for element in node.elements
        )
        return (
            f"({elements_code},)"
            if len(node.elements) == 1
            else f"({elements_code})"
        )

    @dispatch  # type: ignore[no-redef]
    def visit(self, node: astx.LiteralSet) -> str:
        """Handle LiteralSet nodes."""
        elements_code = ", ".join(
            self.visit(element) for element in node.elements
        )
        return f"{{{elements_code}}}"

    @dispatch  # type: ignore[no-redef]
    def visit(self, node: astx.LiteralDict) -> str:
        """Handle LiteralDict nodes."""
        items_code = ", ".join(
            f"{self.visit(key)}: {self.visit(value)}"
            for key, value in node.elements.items()
        )
        return f"{{{items_code}}}"

    @dispatch  # type: ignore[no-redef]
    def visit(self, node: astx.DoWhileExpr) -> str:
        """Handle DoWhileExpr nodes."""
        body = self.visit(node.body)
        condition = self.visit(node.condition)
        return f"[{body} for _ in iter(lambda: True, False) if ({condition})]"

    @dispatch  # type: ignore[no-redef]
    def visit(self, node: astx.DoWhileStmt) -> str:
        """Handle DoWhileStmt nodes."""
        body = self._generate_block(node.body)
        condition = self.visit(node.condition)
        return f"while True:\n{body}\n    if not {condition}:\n        break"

    @dispatch  # type: ignore[no-redef]
<<<<<<< HEAD
    def visit(self, node: SetComprehension) -> str:
        """Handle SetComprehension nodes."""
        elt = self.visit(node.elt)
        if isinstance(node.elt, astx.BinaryOp):
            elt = self.visit(node.elt).strip("()")

        generators = []
        for gen in node.generators:
            target = self.visit(gen.target)
            iter_value = self.visit(gen.iterable)

            conditions = []
            for cond in gen.conditions:
                # Remove parentheses from conditions
                condition_code = self.visit(cond).strip("()")
                conditions.append(f"if {condition_code}")
            conditions_str = " ".join(conditions)

            generator_str = f"for {target} in {iter_value}"
            if conditions_str:
                generator_str = f"{generator_str} {conditions_str}"
            generators.append(generator_str)

        generators_str = " ".join(generators)
        return f"{{{elt} {generators_str}}}"
=======
    def visit(self, node: astx.GeneratorExpr) -> str:
        """Handle GeneratorExpr nodes."""
        ret_str = (
            f"{self.visit(node.element)} for {self.visit(node.target)}"
            f" in {self.visit(node.iterable)}"
        )
        for cond in node.conditions:
            ret_str += f" if {self.visit(cond)}"

        return f"({ret_str})"
>>>>>>> 91edba79
<|MERGE_RESOLUTION|>--- conflicted
+++ resolved
@@ -749,8 +749,17 @@
         return f"while True:\n{body}\n    if not {condition}:\n        break"
 
     @dispatch  # type: ignore[no-redef]
-<<<<<<< HEAD
-    def visit(self, node: SetComprehension) -> str:
+    def visit(self, node: astx.GeneratorExpr) -> str:
+        """Handle GeneratorExpr nodes."""
+        ret_str = (
+            f"{self.visit(node.element)} for {self.visit(node.target)}"
+            f" in {self.visit(node.iterable)}"
+        )
+        for cond in node.conditions:
+            ret_str += f" if {self.visit(cond)}"
+
+        return f"({ret_str})"
+         def visit(self, node: SetComprehension) -> str:
         """Handle SetComprehension nodes."""
         elt = self.visit(node.elt)
         if isinstance(node.elt, astx.BinaryOp):
@@ -774,16 +783,4 @@
             generators.append(generator_str)
 
         generators_str = " ".join(generators)
-        return f"{{{elt} {generators_str}}}"
-=======
-    def visit(self, node: astx.GeneratorExpr) -> str:
-        """Handle GeneratorExpr nodes."""
-        ret_str = (
-            f"{self.visit(node.element)} for {self.visit(node.target)}"
-            f" in {self.visit(node.iterable)}"
-        )
-        for cond in node.conditions:
-            ret_str += f" if {self.visit(cond)}"
-
-        return f"({ret_str})"
->>>>>>> 91edba79
+        return f"{{{elt} {generators_str}}}"