"""ASTx to Python string transpiler (New Implementation)."""

import ast
import sys

from typing import Union

import astx

from astx.tools.typing import typechecked

from astx_transpilers.python_to_ast import ASTxPythonASTTranspiler


@typechecked
class ASTxPythonTranspiler:
    """
    Transpiler that converts ASTx nodes to Python source code strings.

    This transpiler uses the AST-based approach by first converting ASTx to
    Python AST and then using ast.unparse() to generate the string
    representation.
    """

    def __init__(self) -> None:
        self.indent_level = 0
        self.indent_str = "    "
        self._ast_transpiler = ASTxPythonASTTranspiler()

    def visit(self, node: Union[astx.AST, astx.ASTNodes]) -> str:  # noqa: D102
        try:
            python_ast = self._ast_transpiler.visit(node)
            if sys.version_info >= (3, 9):
                code = ast.unparse(python_ast)
            else:
                try:
                    import astunparse

                    code = astunparse.unparse(python_ast).strip()
                except ImportError:
                    raise ImportError(
                        "For Python < 3.9, please install 'astunparse' package"
                    )
            import re

            code = re.sub(
                r"return ([a-zA-Z_]\w*) ([+\-*/]) ([a-zA-Z_]\w*)",
                r"return (\1 \2 \3)",
                code,
            )

            if self.indent_level > 0:
                lines = code.split("\n")
                indented_lines = [
                    (
                        self.indent_str * self.indent_level + line
                        if line.strip()
                        else line
                    )
                    for line in lines
                ]
                code = "\n".join(indented_lines)

            return code

        except Exception as e:
            return f"# Error converting {type(node).__name__!s}: {e!s}"

    def set_indent(self, level: int, indent_str: str = "    ") -> None:  # noqa: D102
        self.indent_level = level
        self.indent_str = indent_str

    def _generate_block(self, block: astx.ASTNodes) -> str:
        self.indent_level += 1
        result = self.visit(block)
        self.indent_level -= 1
<<<<<<< HEAD
=======
        return result
>>>>>>> 750a27a7
        if not result.strip():
            return self.indent_str * (self.indent_level + 1) + "pass"
        return result<|MERGE_RESOLUTION|>--- conflicted
+++ resolved
@@ -74,10 +74,7 @@
         self.indent_level += 1
         result = self.visit(block)
         self.indent_level -= 1
-<<<<<<< HEAD
-=======
         return result
->>>>>>> 750a27a7
         if not result.strip():
             return self.indent_str * (self.indent_level + 1) + "pass"
         return result