--- conflicted
+++ resolved
@@ -134,12 +134,9 @@
     WithStmtKind = -512
     AsyncRangeLoopStmtKind = -513
     AsyncRangeLoopExprKind = -514
-<<<<<<< HEAD
-    SetComprehensionKind = -515
-=======
     DoWhileStmtKind = -515
     DoWhileExprKind = -516
->>>>>>> 4ddff4e7
+    SetComprehensionKind = -517
 
     # data types
     NullDTKind = -600
